--- conflicted
+++ resolved
@@ -38,7 +38,6 @@
       application.config
     end
 
-<<<<<<< HEAD
     # Rails.queue is the application's queue. You can push a job onto
     # the queue by:
     #
@@ -58,16 +57,6 @@
       application.queue
     end
 
-    def initialize!
-      application.initialize!
-    end
-
-    def initialized?
-      application.initialized?
-    end
-
-=======
->>>>>>> e086ff56
     def backtrace_cleaner
       @backtrace_cleaner ||= begin
         # Relies on Active Support, so we have to lazy load to postpone definition until AS has been loaded
