Rails.application.configure do
  # Settings specified here will take precedence over those in config/application.rb.

  # The test environment is used exclusively to run your application's
  # test suite. You never need to work with it otherwise. Remember that
  # your test database is "scratch space" for the test suite and is wiped
  # and recreated between test runs. Don't rely on the data there!
  config.cache_classes = true

  # Do not eager load code on boot. This avoids loading your whole application
  # just for the purpose of running a single test. If you are using a tool that
  # preloads Rails for running tests, you may have to set it to true.
  config.eager_load = false

  # Configure static asset server for tests with Cache-Control for performance.
  config.serve_static_assets  = true
  config.static_cache_control = 'public, max-age=3600'

  # Show full error reports and disable caching.
  config.consider_all_requests_local       = true
  config.action_controller.perform_caching = false

  # Raise exceptions instead of rendering exception templates.
  config.action_dispatch.show_exceptions = false

  # Disable request forgery protection in test environment.
  config.action_controller.allow_forgery_protection = false

  # Tell Action Mailer not to deliver emails to the real world.
  # The :test delivery method accumulates sent emails in the
  # ActionMailer::Base.deliveries array.
  config.action_mailer.delivery_method = :test

  # Print deprecation notices to the stderr.
  config.active_support.deprecation = :stderr

<<<<<<< HEAD
  # Use the synchronous queue to run jobs immediately.
  config.queue = ActiveSupport::SynchronousQueue.new
=======
  # Raises error for missing translations
  # config.action_view.raise_on_missing_translations = true
>>>>>>> b078f5ed
end<|MERGE_RESOLUTION|>--- conflicted
+++ resolved
@@ -34,11 +34,9 @@
   # Print deprecation notices to the stderr.
   config.active_support.deprecation = :stderr
 
-<<<<<<< HEAD
   # Use the synchronous queue to run jobs immediately.
   config.queue = ActiveSupport::SynchronousQueue.new
-=======
+
   # Raises error for missing translations
   # config.action_view.raise_on_missing_translations = true
->>>>>>> b078f5ed
 end