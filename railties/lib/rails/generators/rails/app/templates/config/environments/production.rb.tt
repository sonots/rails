--- conflicted
+++ resolved
@@ -81,16 +81,14 @@
 
   # Use default logging formatter so that PID and timestamp are not suppressed.
   config.log_formatter = ::Logger::Formatter.new
-<<<<<<< HEAD
 
   # Default the production mode queue to an synchronous queue. You will probably
   # want to replace this with an out-of-process queueing solution.
   # config.queue = ActiveSupport::SynchronousQueue.new
-=======
+
   <%- unless options.skip_active_record? -%>
 
   # Do not dump schema after migrations.
   config.active_record.dump_schema_after_migration = false
   <%- end -%>
->>>>>>> b078f5ed
 end