require 'set'

module ActionController #:nodoc:
  class ActionControllerError < StandardError #:nodoc:
  end

  class SessionRestoreError < ActionControllerError #:nodoc:
  end

  class RenderError < ActionControllerError #:nodoc:
  end

  class RoutingError < ActionControllerError #:nodoc:
    attr_reader :failures
    def initialize(message, failures=[])
      super(message)
      @failures = failures
    end
  end

  class MethodNotAllowed < ActionControllerError #:nodoc:
    attr_reader :allowed_methods

    def initialize(*allowed_methods)
      super("Only #{allowed_methods.to_sentence} requests are allowed.")
      @allowed_methods = allowed_methods
    end

    def allowed_methods_header
      allowed_methods.map { |method_symbol| method_symbol.to_s.upcase } * ', '
    end

    def handle_response!(response)
      response.headers['Allow'] ||= allowed_methods_header
    end
  end

  class NotImplemented < MethodNotAllowed #:nodoc:
  end

  class UnknownController < ActionControllerError #:nodoc:
  end

  class UnknownAction < ActionControllerError #:nodoc:
  end

  class MissingFile < ActionControllerError #:nodoc:
  end

  class RenderError < ActionControllerError #:nodoc:
  end

  class SessionOverflowError < ActionControllerError #:nodoc:
    DEFAULT_MESSAGE = 'Your session data is larger than the data column in which it is to be stored. You must increase the size of your data column if you intend to store large data.'

    def initialize(message = nil)
      super(message || DEFAULT_MESSAGE)
    end
  end

  class DoubleRenderError < ActionControllerError #:nodoc:
    DEFAULT_MESSAGE = "Render and/or redirect were called multiple times in this action. Please note that you may only call render OR redirect, and at most once per action. Also note that neither redirect nor render terminate execution of the action, so if you want to exit an action after redirecting, you need to do something like \"redirect_to(...) and return\"."

    def initialize(message = nil)
      super(message || DEFAULT_MESSAGE)
    end
  end

  class RedirectBackError < ActionControllerError #:nodoc:
    DEFAULT_MESSAGE = 'No HTTP_REFERER was set in the request to this action, so redirect_to :back could not be called successfully. If this is a test, make sure to specify request.env["HTTP_REFERER"].'

    def initialize(message = nil)
      super(message || DEFAULT_MESSAGE)
    end
  end

  class UnknownHttpMethod < ActionControllerError #:nodoc:
  end

  # Action Controllers are the core of a web request in Rails. They are made up of one or more actions that are executed
  # on request and then either render a template or redirect to another action. An action is defined as a public method
  # on the controller, which will automatically be made accessible to the web-server through Rails Routes.
  #
  # A sample controller could look like this:
  #
  #   class GuestBookController < ActionController::Base
  #     def index
  #       @entries = Entry.find(:all)
  #     end
  #
  #     def sign
  #       Entry.create(params[:entry])
  #       redirect_to :action => "index"
  #     end
  #   end
  #
  # Actions, by default, render a template in the <tt>app/views</tt> directory corresponding to the name of the controller and action
  # after executing code in the action. For example, the +index+ action of the GuestBookController would render the
  # template <tt>app/views/guestbook/index.erb</tt> by default after populating the <tt>@entries</tt> instance variable.
  #
  # Unlike index, the sign action will not render a template. After performing its main purpose (creating a
  # new entry in the guest book), it initiates a redirect instead. This redirect works by returning an external
  # "302 Moved" HTTP response that takes the user to the index action.
  #
  # The index and sign represent the two basic action archetypes used in Action Controllers. Get-and-show and do-and-redirect.
  # Most actions are variations of these themes.
  #
  # == Requests
  #
  # Requests are processed by the Action Controller framework by extracting the value of the "action" key in the request parameters.
  # This value should hold the name of the action to be performed. Once the action has been identified, the remaining
  # request parameters, the session (if one is available), and the full request with all the HTTP headers are made available to
  # the action through instance variables. Then the action is performed.
  #
  # The full request object is available with the request accessor and is primarily used to query for HTTP headers. These queries
  # are made by accessing the environment hash, like this:
  #
  #   def server_ip
  #     location = request.env["SERVER_ADDR"]
  #     render :text => "This server hosted at #{location}"
  #   end
  #
  # == Parameters
  #
  # All request parameters, whether they come from a GET or POST request, or from the URL, are available through the params method
  # which returns a hash. For example, an action that was performed through <tt>/weblog/list?category=All&limit=5</tt> will include
  # <tt>{ "category" => "All", "limit" => 5 }</tt> in params.
  #
  # It's also possible to construct multi-dimensional parameter hashes by specifying keys using brackets, such as:
  #
  #   <input type="text" name="post[name]" value="david">
  #   <input type="text" name="post[address]" value="hyacintvej">
  #
  # A request stemming from a form holding these inputs will include <tt>{ "post" => { "name" => "david", "address" => "hyacintvej" } }</tt>.
  # If the address input had been named "post[address][street]", the params would have included
  # <tt>{ "post" => { "address" => { "street" => "hyacintvej" } } }</tt>. There's no limit to the depth of the nesting.
  #
  # == Sessions
  #
  # Sessions allows you to store objects in between requests. This is useful for objects that are not yet ready to be persisted,
  # such as a Signup object constructed in a multi-paged process, or objects that don't change much and are needed all the time, such
  # as a User object for a system that requires login. The session should not be used, however, as a cache for objects where it's likely
  # they could be changed unknowingly. It's usually too much work to keep it all synchronized -- something databases already excel at.
  #
  # You can place objects in the session by using the <tt>session</tt> method, which accesses a hash:
  #
  #   session[:person] = Person.authenticate(user_name, password)
  #
  # And retrieved again through the same hash:
  #
  #   Hello #{session[:person]}
  #
  # For removing objects from the session, you can either assign a single key to +nil+:
  #
  #   # removes :person from session
  #   session[:person] = nil
  #
  # or you can remove the entire session with +reset_session+.
  #
  # Sessions are stored by default in a browser cookie that's cryptographically signed, but unencrypted.
  # This prevents the user from tampering with the session but also allows him to see its contents.
  #
  # Do not put secret information in cookie-based sessions!
  #
  # Other options for session storage are:
  #
  # * ActiveRecordStore - Sessions are stored in your database, which works better than PStore with multiple app servers and,
  #   unlike CookieStore, hides your session contents from the user. To use ActiveRecordStore, set
  #
  #     config.action_controller.session_store = :active_record_store
  #
  #   in your <tt>config/environment.rb</tt> and run <tt>rake db:sessions:create</tt>.
  #
  # * MemCacheStore - Sessions are stored as entries in your memcached cache.
  #   Set the session store type in <tt>config/environment.rb</tt>:
  #
  #     config.action_controller.session_store = :mem_cache_store
  #
  #   This assumes that memcached has been installed and configured properly.
  #   See the MemCacheStore docs for more information.
  #
  # == Responses
  #
  # Each action results in a response, which holds the headers and document to be sent to the user's browser. The actual response
  # object is generated automatically through the use of renders and redirects and requires no user intervention.
  #
  # == Renders
  #
  # Action Controller sends content to the user by using one of five rendering methods. The most versatile and common is the rendering
  # of a template. Included in the Action Pack is the Action View, which enables rendering of ERb templates. It's automatically configured.
  # The controller passes objects to the view by assigning instance variables:
  #
  #   def show
  #     @post = Post.find(params[:id])
  #   end
  #
  # Which are then automatically available to the view:
  #
  #   Title: <%= @post.title %>
  #
  # You don't have to rely on the automated rendering. Especially actions that could result in the rendering of different templates will use
  # the manual rendering methods:
  #
  #   def search
  #     @results = Search.find(params[:query])
  #     case @results
  #       when 0 then render :action => "no_results"
  #       when 1 then render :action => "show"
  #       when 2..10 then render :action => "show_many"
  #     end
  #   end
  #
  # Read more about writing ERb and Builder templates in link:classes/ActionView/Base.html.
  #
  # == Redirects
  #
  # Redirects are used to move from one action to another. For example, after a <tt>create</tt> action, which stores a blog entry to a database,
  # we might like to show the user the new entry. Because we're following good DRY principles (Don't Repeat Yourself), we're going to reuse (and redirect to)
  # a <tt>show</tt> action that we'll assume has already been created. The code might look like this:
  #
  #   def create
  #     @entry = Entry.new(params[:entry])
  #     if @entry.save
  #       # The entry was saved correctly, redirect to show
  #       redirect_to :action => 'show', :id => @entry.id
  #     else
  #       # things didn't go so well, do something else
  #     end
  #   end
  #
  # In this case, after saving our new entry to the database, the user is redirected to the <tt>show</tt> method which is then executed.
  #
  # == Calling multiple redirects or renders
  #
  # An action may contain only a single render or a single redirect. Attempting to try to do either again will result in a DoubleRenderError:
  #
  #   def do_something
  #     redirect_to :action => "elsewhere"
  #     render :action => "overthere" # raises DoubleRenderError
  #   end
  #
  # If you need to redirect on the condition of something, then be sure to add "and return" to halt execution.
  #
  #   def do_something
  #     redirect_to(:action => "elsewhere") and return if monkeys.nil?
  #     render :action => "overthere" # won't be called if monkeys is nil
  #   end
  #
  class Base
    DEFAULT_RENDER_STATUS_CODE = "200 OK"

    include StatusCodes

    ##
    # :singleton-method:
    # Controller specific instance variables which will not be accessible inside views.
    cattr_reader :protected_instance_variables
    @@protected_instance_variables = %w(@assigns @performed_redirect @performed_render @variables_added @request_origin @url @parent_controller
                                        @action_name @before_filter_chain_aborted @action_cache_path @_session @_cookies @_headers @_params
                                        @_flash @_response)

    @@asset_host = ""
    ##
    # :singleton-method:
    # Prepends all the URL-generating helpers from AssetHelper. This makes it possible to easily move javascripts, stylesheets,
    # and images to a dedicated asset server away from the main web server. Example:
    #   ActionController::Base.asset_host = "http://assets.example.com"
    cattr_accessor :asset_host

    @@consider_all_requests_local = true
    ##
    # :singleton-method:
    # All requests are considered local by default, so everyone will be exposed to detailed debugging screens on errors.
    # When the application is ready to go public, this should be set to false, and the protected method <tt>local_request?</tt>
    # should instead be implemented in the controller to determine when debugging screens should be shown.
    cattr_accessor :consider_all_requests_local

    @@allow_concurrency = false
    ##
    # :singleton-method:
    # Indicates whether to allow concurrent action processing. Your
    # controller actions and any other code they call must also behave well
    # when called from concurrent threads. Turned off by default.
    cattr_accessor :allow_concurrency

    @@param_parsers = { Mime::MULTIPART_FORM   => :multipart_form,
                        Mime::URL_ENCODED_FORM => :url_encoded_form,
                        Mime::XML              => :xml_simple,
                        Mime::JSON             => :json }
    ##
    # :singleton-method:
    # Modern REST web services often need to submit complex data to the web application.
    # The <tt>@@param_parsers</tt> hash lets you register handlers which will process the HTTP body and add parameters to the
    # <tt>params</tt> hash. These handlers are invoked for POST and PUT requests.
    #
    # By default <tt>application/xml</tt> is enabled. A XmlSimple class with the same param name as the root will be instantiated
    # in the <tt>params</tt>. This allows XML requests to mask themselves as regular form submissions, so you can have one
    # action serve both regular forms and web service requests.
    #
    # Example of doing your own parser for a custom content type:
    #
    #   ActionController::Base.param_parsers[Mime::Type.lookup('application/atom+xml')] = Proc.new do |data|
    #      node = REXML::Document.new(post)
    #     { node.root.name => node.root }
    #   end
    #
    # Note: Up until release 1.1 of Rails, Action Controller would default to using XmlSimple configured to discard the
    # root node for such requests. The new default is to keep the root, such that "<r><name>David</name></r>" results
    # in <tt>params[:r][:name]</tt> for "David" instead of <tt>params[:name]</tt>. To get the old behavior, you can
    # re-register XmlSimple as application/xml handler ike this:
    #
    #   ActionController::Base.param_parsers[Mime::XML] =
    #     Proc.new { |data| XmlSimple.xml_in(data, 'ForceArray' => false) }
    #
    # A YAML parser is also available and can be turned on with:
    #
    #   ActionController::Base.param_parsers[Mime::YAML] = :yaml
    cattr_accessor :param_parsers

    @@default_charset = "utf-8"
    ##
    # :singleton-method:
    # Controls the default charset for all renders.
    cattr_accessor :default_charset

    ##
    # :singleton-method:
    # The logger is used for generating information on the action run-time (including benchmarking) if available.
    # Can be set to nil for no logging. Compatible with both Ruby's own Logger and Log4r loggers.
    cattr_accessor :logger

    @@resource_action_separator = "/"
    ##
    # :singleton-method:
    # Controls the resource action separator
    cattr_accessor :resource_action_separator

    @@resources_path_names = { :new => 'new', :edit => 'edit' }
    ##
    # :singleton-method:
    # Allow to override path names for default resources' actions
    cattr_accessor :resources_path_names

    ##
    # :singleton-method:
    # Sets the token parameter name for RequestForgery. Calling +protect_from_forgery+
    # sets it to <tt>:authenticity_token</tt> by default.
    cattr_accessor :request_forgery_protection_token

<<<<<<< HEAD
    ##
    # :singleton-method:
=======
    # Controls the IP Spoofing check when determining the remote IP.
    @@ip_spoofing_check = true
    cattr_accessor :ip_spoofing_check

>>>>>>> 9eca588b
    # Indicates whether or not optimise the generated named
    # route helper methods
    cattr_accessor :optimise_named_routes
    self.optimise_named_routes = true

    ##
    # :singleton-method:
    # Indicates whether the response format should be determined by examining the Accept HTTP header,
    # or by using the simpler params + ajax rules.
    #
    # If this is set to +true+ (the default) then +respond_to+ and +Request#format+ will take the Accept
    # header into account.  If it is set to false then the request format will be determined solely
    # by examining params[:format].  If params format is missing, the format will be either HTML or
    # Javascript depending on whether the request is an AJAX request.
    cattr_accessor :use_accept_header
    self.use_accept_header = true

    ##
    # :singleton-method:
    # Controls whether request forgergy protection is turned on or not. Turned off by default only in test mode.
    class_inheritable_accessor :allow_forgery_protection
    self.allow_forgery_protection = true

    ##
    # :singleton-method:
    # If you are deploying to a subdirectory, you will need to set
    # <tt>config.action_controller.relative_url_root</tt>
    # This defaults to ENV['RAILS_RELATIVE_URL_ROOT']
    cattr_accessor :relative_url_root
    self.relative_url_root = ENV['RAILS_RELATIVE_URL_ROOT']

    ##
    # :singleton-method:
    # Holds the request object that's primarily used to get environment variables through access like
    # <tt>request.env["REQUEST_URI"]</tt>.
    attr_internal :request

    ##
    # :singleton-method:
    # Holds a hash of all the GET, POST, and Url parameters passed to the action. Accessed like <tt>params["post_id"]</tt>
    # to get the post_id. No type casts are made, so all values are returned as strings.
    attr_internal :params

    ##
    # :singleton-method:
    # Holds the response object that's primarily used to set additional HTTP headers through access like
    # <tt>response.headers["Cache-Control"] = "no-cache"</tt>. Can also be used to access the final body HTML after a template
    # has been rendered through response.body -- useful for <tt>after_filter</tt>s that wants to manipulate the output,
    # such as a OutputCompressionFilter.
    attr_internal :response

    ##
    # :singleton-method:
    # Holds a hash of objects in the session. Accessed like <tt>session[:person]</tt> to get the object tied to the "person"
    # key. The session will hold any type of object as values, but the key should be a string or symbol.
    attr_internal :session

    ##
    # :singleton-method:
    # Holds a hash of header names and values. Accessed like <tt>headers["Cache-Control"]</tt> to get the value of the Cache-Control
    # directive. Values should always be specified as strings.
    attr_internal :headers

    ##
    # :singleton-method:
    # Returns the name of the action this controller is processing.
    attr_accessor :action_name

    class << self
      # Factory for the standard create, process loop where the controller is discarded after processing.
      def process(request, response) #:nodoc:
        new.process(request, response)
      end

      # Converts the class name from something like "OneModule::TwoModule::NeatController" to "NeatController".
      def controller_class_name
        @controller_class_name ||= name.demodulize
      end

      # Converts the class name from something like "OneModule::TwoModule::NeatController" to "neat".
      def controller_name
        @controller_name ||= controller_class_name.sub(/Controller$/, '').underscore
      end

      # Converts the class name from something like "OneModule::TwoModule::NeatController" to "one_module/two_module/neat".
      def controller_path
        @controller_path ||= name.gsub(/Controller$/, '').underscore
      end

      # Return an array containing the names of public methods that have been marked hidden from the action processor.
      # By default, all methods defined in ActionController::Base and included modules are hidden.
      # More methods can be hidden using <tt>hide_actions</tt>.
      def hidden_actions
        read_inheritable_attribute(:hidden_actions) || write_inheritable_attribute(:hidden_actions, [])
      end

      # Hide each of the given methods from being callable as actions.
      def hide_action(*names)
        write_inheritable_attribute(:hidden_actions, hidden_actions | names.map { |name| name.to_s })
      end

      # View load paths determine the bases from which template references can be made. So a call to
      # render("test/template") will be looked up in the view load paths array and the closest match will be
      # returned.
      def view_paths
        if defined? @view_paths
          @view_paths
        else
          superclass.view_paths
        end
      end

      def view_paths=(value)
        @view_paths = ActionView::Base.process_view_paths(value) if value
      end

      # Adds a view_path to the front of the view_paths array.
      # If the current class has no view paths, copy them from
      # the superclass.  This change will be visible for all future requests.
      #
      #   ArticleController.prepend_view_path("views/default")
      #   ArticleController.prepend_view_path(["views/default", "views/custom"])
      #
      def prepend_view_path(path)
        @view_paths = superclass.view_paths.dup if !defined?(@view_paths) || @view_paths.nil?
        @view_paths.unshift(*path)
      end

      # Adds a view_path to the end of the view_paths array.
      # If the current class has no view paths, copy them from
      # the superclass. This change will be visible for all future requests.
      #
      #   ArticleController.append_view_path("views/default")
      #   ArticleController.append_view_path(["views/default", "views/custom"])
      #
      def append_view_path(path)
        @view_paths = superclass.view_paths.dup if @view_paths.nil?
        @view_paths.push(*path)
      end

      # Replace sensitive parameter data from the request log.
      # Filters parameters that have any of the arguments as a substring.
      # Looks in all subhashes of the param hash for keys to filter.
      # If a block is given, each key and value of the parameter hash and all
      # subhashes is passed to it, the value or key
      # can be replaced using String#replace or similar method.
      #
      # Examples:
      #   filter_parameter_logging
      #   => Does nothing, just slows the logging process down
      #
      #   filter_parameter_logging :password
      #   => replaces the value to all keys matching /password/i with "[FILTERED]"
      #
      #   filter_parameter_logging :foo, "bar"
      #   => replaces the value to all keys matching /foo|bar/i with "[FILTERED]"
      #
      #   filter_parameter_logging { |k,v| v.reverse! if k =~ /secret/i }
      #   => reverses the value to all keys matching /secret/i
      #
      #   filter_parameter_logging(:foo, "bar") { |k,v| v.reverse! if k =~ /secret/i }
      #   => reverses the value to all keys matching /secret/i, and
      #      replaces the value to all keys matching /foo|bar/i with "[FILTERED]"
      def filter_parameter_logging(*filter_words, &block)
        parameter_filter = Regexp.new(filter_words.collect{ |s| s.to_s }.join('|'), true) if filter_words.length > 0

        define_method(:filter_parameters) do |unfiltered_parameters|
          filtered_parameters = {}

          unfiltered_parameters.each do |key, value|
            if key =~ parameter_filter
              filtered_parameters[key] = '[FILTERED]'
            elsif value.is_a?(Hash)
              filtered_parameters[key] = filter_parameters(value)
            elsif block_given?
              key = key.dup
              value = value.dup if value
              yield key, value
              filtered_parameters[key] = value
            else
              filtered_parameters[key] = value
            end
          end

          filtered_parameters
        end
        protected :filter_parameters
      end

      delegate :exempt_from_layout, :to => 'ActionView::Base'
    end

    public
      # Extracts the action_name from the request parameters and performs that action.
      def process(request, response, method = :perform_action, *arguments) #:nodoc:
        response.request = request

        initialize_template_class(response)
        assign_shortcuts(request, response)
        initialize_current_url
        assign_names

        log_processing
        send(method, *arguments)

        send_response
      ensure
        process_cleanup
      end

      def send_response
        response.prepare!
        response
      end

      # Returns a URL that has been rewritten according to the options hash and the defined routes.
      # (For doing a complete redirect, use +redirect_to+).
      #
      # <tt>url_for</tt> is used to:
      #
      # All keys given to +url_for+ are forwarded to the Route module, save for the following:
      # * <tt>:anchor</tt> - Specifies the anchor name to be appended to the path. For example,
      #   <tt>url_for :controller => 'posts', :action => 'show', :id => 10, :anchor => 'comments'</tt>
      #   will produce "/posts/show/10#comments".
      # * <tt>:only_path</tt> - If true, returns the relative URL (omitting the protocol, host name, and port) (<tt>false</tt> by default).
      # * <tt>:trailing_slash</tt> - If true, adds a trailing slash, as in "/archive/2005/". Note that this
      #   is currently not recommended since it breaks caching.
      # * <tt>:host</tt> - Overrides the default (current) host if provided.
      # * <tt>:protocol</tt> - Overrides the default (current) protocol if provided.
      # * <tt>:port</tt> - Optionally specify the port to connect to.
      # * <tt>:user</tt> - Inline HTTP authentication (only plucked out if <tt>:password</tt> is also present).
      # * <tt>:password</tt> - Inline HTTP authentication (only plucked out if <tt>:user</tt> is also present).
      # * <tt>:skip_relative_url_root</tt> - If true, the url is not constructed using the +relative_url_root+
      #   of the request so the path will include the web server relative installation directory.
      #
      # The URL is generated from the remaining keys in the hash. A URL contains two key parts: the <base> and a query string.
      # Routes composes a query string as the key/value pairs not included in the <base>.
      #
      # The default Routes setup supports a typical Rails path of "controller/action/id" where action and id are optional, with
      # action defaulting to 'index' when not given. Here are some typical url_for statements and their corresponding URLs:
      #
      #   url_for :controller => 'posts', :action => 'recent'                # => 'proto://host.com/posts/recent'
      #   url_for :controller => 'posts', :action => 'index'                 # => 'proto://host.com/posts'
      #   url_for :controller => 'posts', :action => 'index', :port=>'8033'  # => 'proto://host.com:8033/posts'
      #   url_for :controller => 'posts', :action => 'show', :id => 10       # => 'proto://host.com/posts/show/10'
      #   url_for :controller => 'posts', :user => 'd', :password => '123'   # => 'proto://d:123@host.com/posts'
      #
      # When generating a new URL, missing values may be filled in from the current request's parameters. For example,
      # <tt>url_for :action => 'some_action'</tt> will retain the current controller, as expected. This behavior extends to
      # other parameters, including <tt>:controller</tt>, <tt>:id</tt>, and any other parameters that are placed into a Route's
      # path.
      #  
      # The URL helpers such as <tt>url_for</tt> have a limited form of memory: when generating a new URL, they can look for
      # missing values in the current request's parameters. Routes attempts to guess when a value should and should not be
      # taken from the defaults. There are a few simple rules on how this is performed:
      #
      # * If the controller name begins with a slash no defaults are used:
      #
      #     url_for :controller => '/home'
      #
      #   In particular, a leading slash ensures no namespace is assumed. Thus,
      #   while <tt>url_for :controller => 'users'</tt> may resolve to
      #   <tt>Admin::UsersController</tt> if the current controller lives under
      #   that module, <tt>url_for :controller => '/users'</tt> ensures you link
      #   to <tt>::UsersController</tt> no matter what.
      # * If the controller changes, the action will default to index unless provided
      #
      # The final rule is applied while the URL is being generated and is best illustrated by an example. Let us consider the
      # route given by <tt>map.connect 'people/:last/:first/:action', :action => 'bio', :controller => 'people'</tt>.
      #
      # Suppose that the current URL is "people/hh/david/contacts". Let's consider a few different cases of URLs which are generated
      # from this page.
      #
      # * <tt>url_for :action => 'bio'</tt> -- During the generation of this URL, default values will be used for the first and
      # last components, and the action shall change. The generated URL will be, "people/hh/david/bio".
      # * <tt>url_for :first => 'davids-little-brother'</tt> This generates the URL 'people/hh/davids-little-brother' -- note
      #   that this URL leaves out the assumed action of 'bio'.
      #
      # However, you might ask why the action from the current request, 'contacts', isn't carried over into the new URL. The
      # answer has to do with the order in which the parameters appear in the generated path. In a nutshell, since the
      # value that appears in the slot for <tt>:first</tt> is not equal to default value for <tt>:first</tt> we stop using
      # defaults. On its own, this rule can account for much of the typical Rails URL behavior.
      #  
      # Although a convenience, defaults can occasionally get in your way. In some cases a default persists longer than desired.
      # The default may be cleared by adding <tt>:name => nil</tt> to <tt>url_for</tt>'s options.
      # This is often required when writing form helpers, since the defaults in play may vary greatly depending upon where the
      # helper is used from. The following line will redirect to PostController's default action, regardless of the page it is
      # displayed on:
      #
      #   url_for :controller => 'posts', :action => nil
      #
      # If you explicitly want to create a URL that's almost the same as the current URL, you can do so using the
      # <tt>:overwrite_params</tt> options. Say for your posts you have different views for showing and printing them.
      # Then, in the show view, you get the URL for the print view like this
      #
      #   url_for :overwrite_params => { :action => 'print' }
      #
      # This takes the current URL as is and only exchanges the action. In contrast, <tt>url_for :action => 'print'</tt>
      # would have slashed-off the path components after the changed action.
      def url_for(options = {})
        options ||= {}
        case options
          when String
            options
          when Hash
            @url.rewrite(rewrite_options(options))
          else
            polymorphic_url(options)
        end
      end

      # Converts the class name from something like "OneModule::TwoModule::NeatController" to "NeatController".
      def controller_class_name
        self.class.controller_class_name
      end

      # Converts the class name from something like "OneModule::TwoModule::NeatController" to "neat".
      def controller_name
        self.class.controller_name
      end

      # Converts the class name from something like "OneModule::TwoModule::NeatController" to "one_module/two_module/neat".
      def controller_path
        self.class.controller_path
      end

      def session_enabled?
        request.session_options && request.session_options[:disabled] != false
      end

      self.view_paths = []

      # View load paths for controller.
      def view_paths
        @template.view_paths
      end

      def view_paths=(value)
        @template.view_paths = ActionView::Base.process_view_paths(value)
      end

      # Adds a view_path to the front of the view_paths array.
      # This change affects the current request only.
      #
      #   self.prepend_view_path("views/default")
      #   self.prepend_view_path(["views/default", "views/custom"])
      #
      def prepend_view_path(path)
        @template.view_paths.unshift(*path)
      end

      # Adds a view_path to the end of the view_paths array.
      # This change affects the current request only.
      #
      #   self.append_view_path("views/default")
      #   self.append_view_path(["views/default", "views/custom"])
      #
      def append_view_path(path)
        @template.view_paths.push(*path)
      end

    protected
      # Renders the content that will be returned to the browser as the response body.
      #
      # === Rendering an action
      #
      # Action rendering is the most common form and the type used automatically by Action Controller when nothing else is
      # specified. By default, actions are rendered within the current layout (if one exists).
      #
      #   # Renders the template for the action "goal" within the current controller
      #   render :action => "goal"
      #
      #   # Renders the template for the action "short_goal" within the current controller,
      #   # but without the current active layout
      #   render :action => "short_goal", :layout => false
      #
      #   # Renders the template for the action "long_goal" within the current controller,
      #   # but with a custom layout
      #   render :action => "long_goal", :layout => "spectacular"
      #
      # === Rendering partials
      #
      # Partial rendering in a controller is most commonly used together with Ajax calls that only update one or a few elements on a page
      # without reloading. Rendering of partials from the controller makes it possible to use the same partial template in
      # both the full-page rendering (by calling it from within the template) and when sub-page updates happen (from the
      # controller action responding to Ajax calls). By default, the current layout is not used.
      #
      #   # Renders the same partial with a local variable.
      #   render :partial => "person", :locals => { :name => "david" }
      #
      #   # Renders the partial, making @new_person available through
      #   # the local variable 'person'
      #   render :partial => "person", :object => @new_person
      #
      #   # Renders a collection of the same partial by making each element
      #   # of @winners available through the local variable "person" as it
      #   # builds the complete response.
      #   render :partial => "person", :collection => @winners
      #
      #   # Renders a collection of partials but with a custom local variable name
      #   render :partial => "admin_person", :collection => @winners, :as => :person
      #
      #   # Renders the same collection of partials, but also renders the
      #   # person_divider partial between each person partial.
      #   render :partial => "person", :collection => @winners, :spacer_template => "person_divider"
      #
      #   # Renders a collection of partials located in a view subfolder
      #   # outside of our current controller.  In this example we will be
      #   # rendering app/views/shared/_note.r(html|xml)  Inside the partial
      #   # each element of @new_notes is available as the local var "note".
      #   render :partial => "shared/note", :collection => @new_notes
      #
      #   # Renders the partial with a status code of 500 (internal error).
      #   render :partial => "broken", :status => 500
      #
      # Note that the partial filename must also be a valid Ruby variable name,
      # so e.g. 2005 and register-user are invalid.
      #
      #
      # == Automatic etagging
      #
      # Rendering will automatically insert the etag header on 200 OK responses. The etag is calculated using MD5 of the
      # response body. If a request comes in that has a matching etag, the response will be changed to a 304 Not Modified
      # and the response body will be set to an empty string. No etag header will be inserted if it's already set.
      #
      # === Rendering a template
      #
      # Template rendering works just like action rendering except that it takes a path relative to the template root.
      # The current layout is automatically applied.
      #
      #   # Renders the template located in [TEMPLATE_ROOT]/weblog/show.r(html|xml) (in Rails, app/views/weblog/show.erb)
      #   render :template => "weblog/show"
      #
      #   # Renders the template with a local variable
      #   render :template => "weblog/show", :locals => {:customer => Customer.new}
      #
      # === Rendering a file
      #
      # File rendering works just like action rendering except that it takes a filesystem path. By default, the path
      # is assumed to be absolute, and the current layout is not applied.
      #
      #   # Renders the template located at the absolute filesystem path
      #   render :file => "/path/to/some/template.erb"
      #   render :file => "c:/path/to/some/template.erb"
      #
      #   # Renders a template within the current layout, and with a 404 status code
      #   render :file => "/path/to/some/template.erb", :layout => true, :status => 404
      #   render :file => "c:/path/to/some/template.erb", :layout => true, :status => 404
      #
      # === Rendering text
      #
      # Rendering of text is usually used for tests or for rendering prepared content, such as a cache. By default, text
      # rendering is not done within the active layout.
      #
      #   # Renders the clear text "hello world" with status code 200
      #   render :text => "hello world!"
      #
      #   # Renders the clear text "Explosion!"  with status code 500
      #   render :text => "Explosion!", :status => 500
      #
      #   # Renders the clear text "Hi there!" within the current active layout (if one exists)
      #   render :text => "Hi there!", :layout => true
      #
      #   # Renders the clear text "Hi there!" within the layout
      #   # placed in "app/views/layouts/special.r(html|xml)"
      #   render :text => "Hi there!", :layout => "special"
      #
      # The <tt>:text</tt> option can also accept a Proc object, which can be used to manually control the page generation. This should
      # generally be avoided, as it violates the separation between code and content, and because almost everything that can be
      # done with this method can also be done more cleanly using one of the other rendering methods, most notably templates.
      #
      #   # Renders "Hello from code!"
      #   render :text => proc { |response, output| output.write("Hello from code!") }
      #
      # === Rendering XML
      #
      # Rendering XML sets the content type to application/xml.
      #
      #   # Renders '<name>David</name>'
      #   render :xml => {:name => "David"}.to_xml
      #
      # It's not necessary to call <tt>to_xml</tt> on the object you want to render, since <tt>render</tt> will
      # automatically do that for you:
      #
      #   # Also renders '<name>David</name>'
      #   render :xml => {:name => "David"}
      #
      # === Rendering JSON
      #
      # Rendering JSON sets the content type to application/json and optionally wraps the JSON in a callback. It is expected
      # that the response will be parsed (or eval'd) for use as a data structure.
      #
      #   # Renders '{"name": "David"}'
      #   render :json => {:name => "David"}.to_json
      #
      # It's not necessary to call <tt>to_json</tt> on the object you want to render, since <tt>render</tt> will
      # automatically do that for you:
      #
      #   # Also renders '{"name": "David"}'
      #   render :json => {:name => "David"}
      #
      # Sometimes the result isn't handled directly by a script (such as when the request comes from a SCRIPT tag),
      # so the <tt>:callback</tt> option is provided for these cases.
      #
      #   # Renders 'show({"name": "David"})'
      #   render :json => {:name => "David"}.to_json, :callback => 'show'
      #
      # === Rendering an inline template
      #
      # Rendering of an inline template works as a cross between text and action rendering where the source for the template
      # is supplied inline, like text, but its interpreted with ERb or Builder, like action. By default, ERb is used for rendering
      # and the current layout is not used.
      #
      #   # Renders "hello, hello, hello, again"
      #   render :inline => "<%= 'hello, ' * 3 + 'again' %>"
      #
      #   # Renders "<p>Good seeing you!</p>" using Builder
      #   render :inline => "xml.p { 'Good seeing you!' }", :type => :builder
      #
      #   # Renders "hello david"
      #   render :inline => "<%= 'hello ' + name %>", :locals => { :name => "david" }
      #
      # === Rendering inline JavaScriptGenerator page updates
      #
      # In addition to rendering JavaScriptGenerator page updates with Ajax in RJS templates (see ActionView::Base for details),
      # you can also pass the <tt>:update</tt> parameter to +render+, along with a block, to render page updates inline.
      #
      #   render :update do |page|
      #     page.replace_html  'user_list', :partial => 'user', :collection => @users
      #     page.visual_effect :highlight, 'user_list'
      #   end
      #
      # === Rendering vanilla JavaScript
      #
      # In addition to using RJS with render :update, you can also just render vanilla JavaScript with :js.
      #
      #   # Renders "alert('hello')" and sets the mime type to text/javascript
      #   render :js => "alert('hello')"
      #
      # === Rendering with status and location headers
      # All renders take the <tt>:status</tt> and <tt>:location</tt> options and turn them into headers. They can even be used together:
      #
      #   render :xml => post.to_xml, :status => :created, :location => post_url(post)
      def render(options = nil, extra_options = {}, &block) #:doc:
        raise DoubleRenderError, "Can only render or redirect once per action" if performed?

        if options.nil?
          return render(:file => default_template_name, :layout => true)
        elsif !extra_options.is_a?(Hash)
          raise RenderError, "You called render with invalid options : #{options.inspect}, #{extra_options.inspect}"
        else
          if options == :update
            options = extra_options.merge({ :update => true })
          elsif !options.is_a?(Hash)
            raise RenderError, "You called render with invalid options : #{options.inspect}"
          end
        end

        layout = pick_layout(options)
        response.layout = layout.path_without_format_and_extension if layout
        logger.info("Rendering template within #{layout.path_without_format_and_extension}") if logger && layout

        if content_type = options[:content_type]
          response.content_type = content_type.to_s
        end

        if location = options[:location]
          response.headers["Location"] = url_for(location)
        end

        if options.has_key?(:text)
          text = layout ? @template.render(options.merge(:text => options[:text], :layout => layout)) : options[:text]
          render_for_text(text, options[:status])

        else
          if file = options[:file]
            render_for_file(file, options[:status], layout, options[:locals] || {})

          elsif template = options[:template]
            render_for_file(template, options[:status], layout, options[:locals] || {})

          elsif inline = options[:inline]
            render_for_text(@template.render(options.merge(:layout => layout)), options[:status])

          elsif action_name = options[:action]
            render_for_file(default_template_name(action_name.to_s), options[:status], layout)

          elsif xml = options[:xml]
            response.content_type ||= Mime::XML
            render_for_text(xml.respond_to?(:to_xml) ? xml.to_xml : xml, options[:status])

          elsif js = options[:js]
            response.content_type ||= Mime::JS
            render_for_text(js, options[:status])

          elsif json = options[:json]
            json = json.to_json unless json.is_a?(String)
            json = "#{options[:callback]}(#{json})" unless options[:callback].blank?
            response.content_type ||= Mime::JSON
            render_for_text(json, options[:status])

          elsif options[:partial]
            options[:partial] = default_template_name if options[:partial] == true
            if layout
              render_for_text(@template.render(:text => @template.render(options), :layout => layout), options[:status])
            else
              render_for_text(@template.render(options), options[:status])
            end

          elsif options[:update]
            @template.send(:_evaluate_assigns_and_ivars)

            generator = ActionView::Helpers::PrototypeHelper::JavaScriptGenerator.new(@template, &block)
            response.content_type = Mime::JS
            render_for_text(generator.to_s, options[:status])

          elsif options[:nothing]
            render_for_text(nil, options[:status])

          else
            render_for_file(default_template_name, options[:status], layout)
          end
        end
      end

      # Renders according to the same rules as <tt>render</tt>, but returns the result in a string instead
      # of sending it as the response body to the browser.
      def render_to_string(options = nil, &block) #:doc:
        render(options, &block)
      ensure
        response.content_type = nil
        erase_render_results
        reset_variables_added_to_assigns
      end

      # Return a response that has no content (merely headers). The options
      # argument is interpreted to be a hash of header names and values.
      # This allows you to easily return a response that consists only of
      # significant headers:
      #
      #   head :created, :location => person_path(@person)
      #
      # It can also be used to return exceptional conditions:
      #
      #   return head(:method_not_allowed) unless request.post?
      #   return head(:bad_request) unless valid_request?
      #   render
      def head(*args)
        if args.length > 2
          raise ArgumentError, "too many arguments to head"
        elsif args.empty?
          raise ArgumentError, "too few arguments to head"
        end
        options = args.extract_options!
        status = interpret_status(args.shift || options.delete(:status) || :ok)

        options.each do |key, value|
          headers[key.to_s.dasherize.split(/-/).map { |v| v.capitalize }.join("-")] = value.to_s
        end

        render :nothing => true, :status => status
      end

      # Clears the rendered results, allowing for another render to be performed.
      def erase_render_results #:nodoc:
        response.body = nil
        @performed_render = false
      end

      # Clears the redirected results from the headers, resets the status to 200 and returns
      # the URL that was used to redirect or nil if there was no redirected URL
      # Note that +redirect_to+ will change the body of the response to indicate a redirection.
      # The response body is not reset here, see +erase_render_results+
      def erase_redirect_results #:nodoc:
        @performed_redirect = false
        response.redirected_to = nil
        response.redirected_to_method_params = nil
        response.headers['Status'] = DEFAULT_RENDER_STATUS_CODE
        response.headers.delete('Location')
      end

      # Erase both render and redirect results
      def erase_results #:nodoc:
        erase_render_results
        erase_redirect_results
      end

      def rewrite_options(options) #:nodoc:
        if defaults = default_url_options(options)
          defaults.merge(options)
        else
          options
        end
      end

      # Overwrite to implement a number of default options that all url_for-based methods will use. The default options should come in
      # the form of a hash, just like the one you would use for url_for directly. Example:
      #
      #   def default_url_options(options)
      #     { :project => @project.active? ? @project.url_name : "unknown" }
      #   end
      #
      # As you can infer from the example, this is mostly useful for situations where you want to centralize dynamic decisions about the
      # urls as they stem from the business domain. Please note that any individual url_for call can always override the defaults set
      # by this method.
      def default_url_options(options = nil)
      end

      # Redirects the browser to the target specified in +options+. This parameter can take one of three forms:
      #
      # * <tt>Hash</tt> - The URL will be generated by calling url_for with the +options+.
      # * <tt>Record</tt> - The URL will be generated by calling url_for with the +options+, which will reference a named URL for that record.
      # * <tt>String</tt> starting with <tt>protocol://</tt> (like <tt>http://</tt>) - Is passed straight through as the target for redirection.
      # * <tt>String</tt> not containing a protocol - The current protocol and host is prepended to the string.
      # * <tt>:back</tt> - Back to the page that issued the request. Useful for forms that are triggered from multiple places.
      #   Short-hand for <tt>redirect_to(request.env["HTTP_REFERER"])</tt>
      #
      # Examples:
      #   redirect_to :action => "show", :id => 5
      #   redirect_to post
      #   redirect_to "http://www.rubyonrails.org"
      #   redirect_to "/images/screenshot.jpg"
      #   redirect_to articles_url
      #   redirect_to :back
      #
      # The redirection happens as a "302 Moved" header unless otherwise specified.
      #
      # Examples:
      #   redirect_to post_url(@post), :status=>:found
      #   redirect_to :action=>'atom', :status=>:moved_permanently
      #   redirect_to post_url(@post), :status=>301
      #   redirect_to :action=>'atom', :status=>302
      #
      # When using <tt>redirect_to :back</tt>, if there is no referrer,
      # RedirectBackError will be raised. You may specify some fallback
      # behavior for this case by rescuing RedirectBackError.
      def redirect_to(options = {}, response_status = {}) #:doc:
        raise ActionControllerError.new("Cannot redirect to nil!") if options.nil?

        if options.is_a?(Hash) && options[:status]
          status = options.delete(:status)
        elsif response_status[:status]
          status = response_status[:status]
        else
          status = 302
        end

        response.redirected_to = options
        logger.info("Redirected to #{options}") if logger && logger.info?

        case options
          # The scheme name consist of a letter followed by any combination of
          # letters, digits, and the plus ("+"), period ("."), or hyphen ("-")
          # characters; and is terminated by a colon (":").
          when %r{^\w[\w\d+.-]*:.*}
            redirect_to_full_url(options, status)
          when String
            redirect_to_full_url(request.protocol + request.host_with_port + options, status)
          when :back
            if referer = request.headers["Referer"]
              redirect_to(referer, :status=>status)
            else
              raise RedirectBackError
            end
          else
            redirect_to_full_url(url_for(options), status)
        end
      end

      def redirect_to_full_url(url, status)
        raise DoubleRenderError if performed?
        response.redirect(url, interpret_status(status))
        @performed_redirect = true
      end

      # Sets the etag and/or last_modified on the response and checks it against
      # the client request. If the request doesn't match the options provided, the
      # request is considered stale and should be generated from scratch. Otherwise,
      # it's fresh and we don't need to generate anything and a reply of "304 Not Modified" is sent.
      #
      # Example:
      #
      #   def show
      #     @article = Article.find(params[:id])
      #
      #     if stale?(:etag => @article, :last_modified => @article.created_at.utc)
      #       @statistics = @article.really_expensive_call
      #       respond_to do |format|
      #         # all the supported formats
      #       end
      #     end
      #   end
      def stale?(options)
        fresh_when(options)
        !request.fresh?(response)
      end

      # Sets the etag, last_modified, or both on the response and renders a
      # "304 Not Modified" response if the request is already fresh. 
      #
      # Example:
      #
      #   def show
      #     @article = Article.find(params[:id])
      #     fresh_when(:etag => @article, :last_modified => @article.created_at.utc)
      #   end
      # 
      # This will render the show template if the request isn't sending a matching etag or 
      # If-Modified-Since header and just a "304 Not Modified" response if there's a match.
      def fresh_when(options)
        options.assert_valid_keys(:etag, :last_modified)

        response.etag          = options[:etag]          if options[:etag]
        response.last_modified = options[:last_modified] if options[:last_modified]

        if request.fresh?(response)
          head :not_modified
        end
      end

      # Sets a HTTP 1.1 Cache-Control header. Defaults to issuing a "private" instruction, so that
      # intermediate caches shouldn't cache the response.
      #
      # Examples:
      #   expires_in 20.minutes
      #   expires_in 3.hours, :private => false
      #   expires in 3.hours, 'max-stale' => 5.hours, :private => nil, :public => true
      #
      # This method will overwrite an existing Cache-Control header.
      # See http://www.w3.org/Protocols/rfc2616/rfc2616-sec14.html for more possibilities.
      def expires_in(seconds, options = {}) #:doc:
        cache_options = { 'max-age' => seconds, 'private' => true }.symbolize_keys.merge!(options.symbolize_keys)
        cache_options.delete_if { |k,v| v.nil? or v == false }
        cache_control = cache_options.map{ |k,v| v == true ? k.to_s : "#{k.to_s}=#{v.to_s}"}
        response.headers["Cache-Control"] = cache_control.join(', ')
      end

      # Sets a HTTP 1.1 Cache-Control header of "no-cache" so no caching should occur by the browser or
      # intermediate caches (like caching proxy servers).
      def expires_now #:doc:
        response.headers["Cache-Control"] = "no-cache"
      end

      # Resets the session by clearing out all the objects stored within and initializing a new session object.
      def reset_session #:doc:
        request.reset_session
        @_session = request.session
        response.session = @_session
      end


    private
      def render_for_file(template_path, status = nil, layout = nil, locals = {}) #:nodoc:
        logger.info("Rendering #{template_path}" + (status ? " (#{status})" : '')) if logger
        render_for_text @template.render(:file => template_path, :locals => locals, :layout => layout), status
      end

      def render_for_text(text = nil, status = nil, append_response = false) #:nodoc:
        @performed_render = true

        response.headers['Status'] = interpret_status(status || DEFAULT_RENDER_STATUS_CODE)

        if append_response
          response.body ||= ''
          response.body << text.to_s
        else
          response.body = case text
            when Proc then text
            when nil  then " " # Safari doesn't pass the headers of the return if the response is zero length
            else           text.to_s
          end
        end
      end

      def initialize_template_class(response)
        response.template = ActionView::Base.new(self.class.view_paths, {}, self)
        response.template.helpers.send :include, self.class.master_helper_module
        response.redirected_to = nil
        @performed_render = @performed_redirect = false
      end

      def assign_shortcuts(request, response)
        @_request, @_params, @_cookies = request, request.parameters, request.cookies

        @_response         = response
        @_response.session = request.session

        @_session = @_response.session
        @template = @_response.template

        @_headers = @_response.headers
      end

      def initialize_current_url
        @url = UrlRewriter.new(request, params.clone)
      end

      def log_processing
        if logger && logger.info?
          log_processing_for_request_id
          log_processing_for_session_id
          log_processing_for_parameters
        end
      end
      
      def log_processing_for_request_id
        request_id = "\n\nProcessing #{self.class.name}\##{action_name} "
        request_id << "to #{params[:format]} " if params[:format]
        request_id << "(for #{request_origin}) [#{request.method.to_s.upcase}]"

        logger.info(request_id)
      end

      def log_processing_for_session_id
        if @_session && @_session.respond_to?(:session_id) && @_session.respond_to?(:dbman) &&
            !@_session.dbman.is_a?(CGI::Session::CookieStore)
          logger.info "  Session ID: #{@_session.session_id}"
        end
      end

      def log_processing_for_parameters
        parameters = respond_to?(:filter_parameters) ? filter_parameters(params) : params.dup
        parameters = parameters.except!(:controller, :action, :format, :_method)
        
        logger.info "  Parameters: #{parameters.inspect}" unless parameters.empty?
      end

      def default_render #:nodoc:
        render
      end

      def perform_action
        if action_methods.include?(action_name)
          send(action_name)
          default_render unless performed?
        elsif respond_to? :method_missing
          method_missing action_name
          default_render unless performed?
        elsif template_exists?
          default_render
        else
          raise UnknownAction, "No action responded to #{action_name}. Actions: #{action_methods.sort.to_sentence}", caller
        end
      end

      def performed?
        @performed_render || @performed_redirect
      end

      def assign_names
        @action_name = (params['action'] || 'index')
      end

      def action_methods
        self.class.action_methods
      end

      def self.action_methods
        @action_methods ||=
          # All public instance methods of this class, including ancestors
          public_instance_methods(true).map { |m| m.to_s }.to_set -
          # Except for public instance methods of Base and its ancestors
          Base.public_instance_methods(true).map { |m| m.to_s } +
          # Be sure to include shadowed public instance methods of this class
          public_instance_methods(false).map { |m| m.to_s } -
          # And always exclude explicitly hidden actions
          hidden_actions
      end

      def reset_variables_added_to_assigns
        @template.instance_variable_set("@assigns_added", nil)
      end

      def request_origin
        # this *needs* to be cached!
        # otherwise you'd get different results if calling it more than once
        @request_origin ||= "#{request.remote_ip} at #{Time.now.to_s(:db)}"
      end

      def complete_request_uri
        "#{request.protocol}#{request.host}#{request.request_uri}"
      end

      def close_session
        @_session.close if @_session && @_session.respond_to?(:close)
      end

      def template_exists?(template_name = default_template_name)
        @template.send(:_pick_template, template_name) ? true : false
      rescue ActionView::MissingTemplate
        false
      end

      def default_template_name(action_name = self.action_name)
        if action_name
          action_name = action_name.to_s
          if action_name.include?('/') && template_path_includes_controller?(action_name)
            action_name = strip_out_controller(action_name)
          end
        end
        "#{self.controller_path}/#{action_name}"
      end

      def strip_out_controller(path)
        path.split('/', 2).last
      end

      def template_path_includes_controller?(path)
        self.controller_path.split('/')[-1] == path.split('/')[0]
      end

      def process_cleanup
        close_session
      end
  end

  Base.class_eval do
    include Flash, Filters, Layout, Benchmarking, Rescue, MimeResponds, Helpers
    include Cookies, Caching, Verification, Streaming
    include SessionManagement, HttpAuthentication::Basic::ControllerMethods
    include RecordIdentifier, RequestForgeryProtection, Translation
  end
end<|MERGE_RESOLUTION|>--- conflicted
+++ resolved
@@ -251,44 +251,30 @@
 
     include StatusCodes
 
-    ##
-    # :singleton-method:
+    cattr_reader :protected_instance_variables
     # Controller specific instance variables which will not be accessible inside views.
-    cattr_reader :protected_instance_variables
     @@protected_instance_variables = %w(@assigns @performed_redirect @performed_render @variables_added @request_origin @url @parent_controller
                                         @action_name @before_filter_chain_aborted @action_cache_path @_session @_cookies @_headers @_params
                                         @_flash @_response)
 
-    @@asset_host = ""
-    ##
-    # :singleton-method:
     # Prepends all the URL-generating helpers from AssetHelper. This makes it possible to easily move javascripts, stylesheets,
     # and images to a dedicated asset server away from the main web server. Example:
     #   ActionController::Base.asset_host = "http://assets.example.com"
+    @@asset_host = ""
     cattr_accessor :asset_host
 
-    @@consider_all_requests_local = true
-    ##
-    # :singleton-method:
     # All requests are considered local by default, so everyone will be exposed to detailed debugging screens on errors.
     # When the application is ready to go public, this should be set to false, and the protected method <tt>local_request?</tt>
     # should instead be implemented in the controller to determine when debugging screens should be shown.
+    @@consider_all_requests_local = true
     cattr_accessor :consider_all_requests_local
 
-    @@allow_concurrency = false
-    ##
-    # :singleton-method:
     # Indicates whether to allow concurrent action processing. Your
     # controller actions and any other code they call must also behave well
     # when called from concurrent threads. Turned off by default.
+    @@allow_concurrency = false
     cattr_accessor :allow_concurrency
 
-    @@param_parsers = { Mime::MULTIPART_FORM   => :multipart_form,
-                        Mime::URL_ENCODED_FORM => :url_encoded_form,
-                        Mime::XML              => :xml_simple,
-                        Mime::JSON             => :json }
-    ##
-    # :singleton-method:
     # Modern REST web services often need to submit complex data to the web application.
     # The <tt>@@param_parsers</tt> hash lets you register handlers which will process the HTTP body and add parameters to the
     # <tt>params</tt> hash. These handlers are invoked for POST and PUT requests.
@@ -315,54 +301,41 @@
     # A YAML parser is also available and can be turned on with:
     #
     #   ActionController::Base.param_parsers[Mime::YAML] = :yaml
+    @@param_parsers = { Mime::MULTIPART_FORM   => :multipart_form,
+                        Mime::URL_ENCODED_FORM => :url_encoded_form,
+                        Mime::XML              => :xml_simple,
+                        Mime::JSON             => :json }
     cattr_accessor :param_parsers
 
+    # Controls the default charset for all renders.
     @@default_charset = "utf-8"
-    ##
-    # :singleton-method:
-    # Controls the default charset for all renders.
     cattr_accessor :default_charset
 
-    ##
-    # :singleton-method:
     # The logger is used for generating information on the action run-time (including benchmarking) if available.
     # Can be set to nil for no logging. Compatible with both Ruby's own Logger and Log4r loggers.
     cattr_accessor :logger
 
+    # Controls the resource action separator
     @@resource_action_separator = "/"
-    ##
-    # :singleton-method:
-    # Controls the resource action separator
     cattr_accessor :resource_action_separator
 
+    # Allow to override path names for default resources' actions
     @@resources_path_names = { :new => 'new', :edit => 'edit' }
-    ##
-    # :singleton-method:
-    # Allow to override path names for default resources' actions
     cattr_accessor :resources_path_names
 
-    ##
-    # :singleton-method:
     # Sets the token parameter name for RequestForgery. Calling +protect_from_forgery+
     # sets it to <tt>:authenticity_token</tt> by default.
     cattr_accessor :request_forgery_protection_token
 
-<<<<<<< HEAD
-    ##
-    # :singleton-method:
-=======
     # Controls the IP Spoofing check when determining the remote IP.
     @@ip_spoofing_check = true
     cattr_accessor :ip_spoofing_check
 
->>>>>>> 9eca588b
     # Indicates whether or not optimise the generated named
     # route helper methods
     cattr_accessor :optimise_named_routes
     self.optimise_named_routes = true
 
-    ##
-    # :singleton-method:
     # Indicates whether the response format should be determined by examining the Accept HTTP header,
     # or by using the simpler params + ajax rules.
     #
@@ -373,54 +346,38 @@
     cattr_accessor :use_accept_header
     self.use_accept_header = true
 
-    ##
-    # :singleton-method:
     # Controls whether request forgergy protection is turned on or not. Turned off by default only in test mode.
     class_inheritable_accessor :allow_forgery_protection
     self.allow_forgery_protection = true
 
-    ##
-    # :singleton-method:
     # If you are deploying to a subdirectory, you will need to set
     # <tt>config.action_controller.relative_url_root</tt>
     # This defaults to ENV['RAILS_RELATIVE_URL_ROOT']
     cattr_accessor :relative_url_root
     self.relative_url_root = ENV['RAILS_RELATIVE_URL_ROOT']
 
-    ##
-    # :singleton-method:
     # Holds the request object that's primarily used to get environment variables through access like
     # <tt>request.env["REQUEST_URI"]</tt>.
     attr_internal :request
 
-    ##
-    # :singleton-method:
     # Holds a hash of all the GET, POST, and Url parameters passed to the action. Accessed like <tt>params["post_id"]</tt>
     # to get the post_id. No type casts are made, so all values are returned as strings.
     attr_internal :params
 
-    ##
-    # :singleton-method:
     # Holds the response object that's primarily used to set additional HTTP headers through access like
     # <tt>response.headers["Cache-Control"] = "no-cache"</tt>. Can also be used to access the final body HTML after a template
     # has been rendered through response.body -- useful for <tt>after_filter</tt>s that wants to manipulate the output,
     # such as a OutputCompressionFilter.
     attr_internal :response
 
-    ##
-    # :singleton-method:
     # Holds a hash of objects in the session. Accessed like <tt>session[:person]</tt> to get the object tied to the "person"
     # key. The session will hold any type of object as values, but the key should be a string or symbol.
     attr_internal :session
 
-    ##
-    # :singleton-method:
     # Holds a hash of header names and values. Accessed like <tt>headers["Cache-Control"]</tt> to get the value of the Cache-Control
     # directive. Values should always be specified as strings.
     attr_internal :headers
 
-    ##
-    # :singleton-method:
     # Returns the name of the action this controller is processing.
     attr_accessor :action_name
 
