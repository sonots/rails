require 'cgi'
require 'erb'
require 'action_view/helpers/form_helper'
require 'active_support/core_ext/string/output_safety'
require 'active_support/core_ext/array/wrap'

module ActionView
  # = Action View Form Option Helpers
  module Helpers
    # Provides a number of methods for turning different kinds of containers into a set of option tags.
    #
    # The <tt>collection_select</tt>, <tt>select</tt> and <tt>time_zone_select</tt> methods take an <tt>options</tt> parameter, a hash:
    #
    # * <tt>:include_blank</tt> - set to true or a prompt string if the first option element of the select element is a blank. Useful if there is not a default value required for the select element.
    #
    #   select("post", "category", Post::CATEGORIES, {include_blank: true})
    #
    # could become:
    #
    #   <select name="post[category]">
    #     <option></option>
    #     <option>joke</option>
    #     <option>poem</option>
    #   </select>
    #
    # Another common case is a select tag for a <tt>belongs_to</tt>-associated object.
    #
    # Example with @post.person_id => 2:
    #
    #   select("post", "person_id", Person.all.collect {|p| [ p.name, p.id ] }, {include_blank: 'None'})
    #
    # could become:
    #
    #   <select name="post[person_id]">
    #     <option value="">None</option>
    #     <option value="1">David</option>
    #     <option value="2" selected="selected">Sam</option>
    #     <option value="3">Tobias</option>
    #   </select>
    #
    # * <tt>:prompt</tt> - set to true or a prompt string. When the select element doesn't have a value yet, this prepends an option with a generic prompt -- "Please select" -- or the given prompt string.
    #
    #   select("post", "person_id", Person.all.collect {|p| [ p.name, p.id ] }, {prompt: 'Select Person'})
    #
    # could become:
    #
    #   <select name="post[person_id]">
    #     <option value="">Select Person</option>
    #     <option value="1">David</option>
    #     <option value="2">Sam</option>
    #     <option value="3">Tobias</option>
    #   </select>
    #
    # Like the other form helpers, +select+ can accept an <tt>:index</tt> option to manually set the ID used in the resulting output. Unlike other helpers, +select+ expects this
    # option to be in the +html_options+ parameter.
    #
    #   select("album[]", "genre", %w[rap rock country], {}, { index: nil })
    #
    # becomes:
    #
    #   <select name="album[][genre]" id="album__genre">
    #     <option value="rap">rap</option>
    #     <option value="rock">rock</option>
    #     <option value="country">country</option>
    #   </select>
    #
    # * <tt>:disabled</tt> - can be a single value or an array of values that will be disabled options in the final output.
    #
    #   select("post", "category", Post::CATEGORIES, {disabled: 'restricted'})
    #
    # could become:
    #
    #   <select name="post[category]">
    #     <option></option>
    #     <option>joke</option>
    #     <option>poem</option>
    #     <option disabled="disabled">restricted</option>
    #   </select>
    #
    # When used with the <tt>collection_select</tt> helper, <tt>:disabled</tt> can also be a Proc that identifies those options that should be disabled.
    #
    #   collection_select(:post, :category_id, Category.all, :id, :name, {disabled: lambda{|category| category.archived? }})
    #
    # If the categories "2008 stuff" and "Christmas" return true when the method <tt>archived?</tt> is called, this would return:
    #   <select name="post[category_id]">
    #     <option value="1" disabled="disabled">2008 stuff</option>
    #     <option value="2" disabled="disabled">Christmas</option>
    #     <option value="3">Jokes</option>
    #     <option value="4">Poems</option>
    #   </select>
    #
    module FormOptionsHelper
      # ERB::Util can mask some helpers like textilize. Make sure to include them.
      include TextHelper

      # Create a select tag and a series of contained option tags for the provided object and method.
      # The option currently held by the object will be selected, provided that the object is available.
      #
      # There are two possible formats for the choices parameter, corresponding to other helpers' output:
      #   * A flat collection: see options_for_select
      #   * A nested collection: see grouped_options_for_select
      #
      # Example with @post.person_id => 1:
      #   select("post", "person_id", Person.all.collect {|p| [ p.name, p.id ] }, { include_blank: true })
      #
      # could become:
      #
      #   <select name="post[person_id]">
      #     <option value=""></option>
      #     <option value="1" selected="selected">David</option>
      #     <option value="2">Sam</option>
      #     <option value="3">Tobias</option>
      #   </select>
      #
      # This can be used to provide a default set of options in the standard way: before rendering the create form, a
      # new model instance is assigned the default options and bound to @model_name. Usually this model is not saved
      # to the database. Instead, a second model object is created when the create request is received.
      # This allows the user to submit a form page more than once with the expected results of creating multiple records.
      # In addition, this allows a single partial to be used to generate form inputs for both edit and create forms.
      #
      # By default, <tt>post.person_id</tt> is the selected option. Specify <tt>selected: value</tt> to use a different selection
      # or <tt>selected: nil</tt> to leave all options unselected. Similarly, you can specify values to be disabled in the option
      # tags by specifying the <tt>:disabled</tt> option. This can either be a single value or an array of values to be disabled.
      #
      # ==== Gotcha
      #
      # The HTML specification says when +multiple+ parameter passed to select and all options got deselected
      # web browsers do not send any value to server. Unfortunately this introduces a gotcha:
      # if an +User+ model has many +roles+ and have +role_ids+ accessor, and in the form that edits roles of the user
      # the user deselects all roles from +role_ids+ multiple select box, no +role_ids+ parameter is sent. So,
      # any mass-assignment idiom like
      #
      #   @user.update(params[:user])
      #
      # wouldn't update roles.
      #
      # To prevent this the helper generates an auxiliary hidden field before
      # every multiple select. The hidden field has the same name as multiple select and blank value.
      #
      # This way, the client either sends only the hidden field (representing
      # the deselected multiple select box), or both fields. Since the HTML specification
      # says key/value pairs have to be sent in the same order they appear in the
      # form, and parameters extraction gets the last occurrence of any repeated
      # key in the query string, that works for ordinary forms.
      #
      # In case if you don't want the helper to generate this hidden field you can specify
      # <tt>include_hidden: false</tt> option.
      #
      def select(object, method, choices, options = {}, html_options = {})
        Tags::Select.new(object, method, self, choices, options, html_options).render
      end

      # Returns <tt><select></tt> and <tt><option></tt> tags for the collection of existing return values of
      # +method+ for +object+'s class. The value returned from calling +method+ on the instance +object+ will
      # be selected. If calling +method+ returns +nil+, no selection is made without including <tt>:prompt</tt>
      # or <tt>:include_blank</tt> in the +options+ hash.
      #
      # The <tt>:value_method</tt> and <tt>:text_method</tt> parameters are methods to be called on each member
      # of +collection+. The return values are used as the +value+ attribute and contents of each
      # <tt><option></tt> tag, respectively. They can also be any object that responds to +call+, such
      # as a +proc+, that will be called for each member of the +collection+ to
      # retrieve the value/text.
      #
      # Example object structure for use with this method:
      #
      #   class Post < ActiveRecord::Base
      #     belongs_to :author
      #   end
      #
      #   class Author < ActiveRecord::Base
      #     has_many :posts
      #     def name_with_initial
      #       "#{first_name.first}. #{last_name}"
      #     end
      #   end
      #
      # Sample usage (selecting the associated Author for an instance of Post, <tt>@post</tt>):
      #
      #   collection_select(:post, :author_id, Author.all, :id, :name_with_initial, prompt: true)
      #
      # If <tt>@post.author_id</tt> is already <tt>1</tt>, this would return:
      #   <select name="post[author_id]">
      #     <option value="">Please select</option>
      #     <option value="1" selected="selected">D. Heinemeier Hansson</option>
      #     <option value="2">D. Thomas</option>
      #     <option value="3">M. Clark</option>
      #   </select>
      def collection_select(object, method, collection, value_method, text_method, options = {}, html_options = {})
        Tags::CollectionSelect.new(object, method, self, collection, value_method, text_method, options, html_options).render
      end

      # Returns <tt><select></tt>, <tt><optgroup></tt> and <tt><option></tt> tags for the collection of existing return values of
      # +method+ for +object+'s class. The value returned from calling +method+ on the instance +object+ will
      # be selected. If calling +method+ returns +nil+, no selection is made without including <tt>:prompt</tt>
      # or <tt>:include_blank</tt> in the +options+ hash.
      #
      # Parameters:
      # * +object+ - The instance of the class to be used for the select tag
      # * +method+ - The attribute of +object+ corresponding to the select tag
      # * +collection+ - An array of objects representing the <tt><optgroup></tt> tags.
      # * +group_method+ - The name of a method which, when called on a member of +collection+, returns an
      #   array of child objects representing the <tt><option></tt> tags.
      # * +group_label_method+ - The name of a method which, when called on a member of +collection+, returns a
      #   string to be used as the +label+ attribute for its <tt><optgroup></tt> tag.
      # * +option_key_method+ - The name of a method which, when called on a child object of a member of
      #   +collection+, returns a value to be used as the +value+ attribute for its <tt><option></tt> tag.
      # * +option_value_method+ - The name of a method which, when called on a child object of a member of
      #   +collection+, returns a value to be used as the contents of its <tt><option></tt> tag.
      #
      # Example object structure for use with this method:
      #
      #   class Continent < ActiveRecord::Base
      #     has_many :countries
      #     # attribs: id, name
      #   end
      #
      #   class Country < ActiveRecord::Base
      #     belongs_to :continent
      #     # attribs: id, name, continent_id
      #   end
      #
      #   class City < ActiveRecord::Base
      #     belongs_to :country
      #     # attribs: id, name, country_id
      #   end
      #
      # Sample usage:
      #
      #   grouped_collection_select(:city, :country_id, @continents, :countries, :name, :id, :name)
      #
      # Possible output:
      #
      #   <select name="city[country_id]">
      #     <optgroup label="Africa">
      #       <option value="1">South Africa</option>
      #       <option value="3">Somalia</option>
      #     </optgroup>
      #     <optgroup label="Europe">
      #       <option value="7" selected="selected">Denmark</option>
      #       <option value="2">Ireland</option>
      #     </optgroup>
      #   </select>
      #
      def grouped_collection_select(object, method, collection, group_method, group_label_method, option_key_method, option_value_method, options = {}, html_options = {})
        Tags::GroupedCollectionSelect.new(object, method, self, collection, group_method, group_label_method, option_key_method, option_value_method, options, html_options).render
      end

      # Return select and option tags for the given object and method, using
      # #time_zone_options_for_select to generate the list of option tags.
      #
      # In addition to the <tt>:include_blank</tt> option documented above,
      # this method also supports a <tt>:model</tt> option, which defaults
      # to ActiveSupport::TimeZone. This may be used by users to specify a
      # different time zone model object. (See +time_zone_options_for_select+
      # for more information.)
      #
      # You can also supply an array of ActiveSupport::TimeZone objects
      # as +priority_zones+, so that they will be listed above the rest of the
      # (long) list. (You can use ActiveSupport::TimeZone.us_zones as a convenience
      # for obtaining a list of the US time zones, or a Regexp to select the zones
      # of your choice)
      #
      # Finally, this method supports a <tt>:default</tt> option, which selects
      # a default ActiveSupport::TimeZone if the object's time zone is +nil+.
      #
      #   time_zone_select( "user", "time_zone", nil, include_blank: true)
      #
      #   time_zone_select( "user", "time_zone", nil, default: "Pacific Time (US & Canada)" )
      #
      #   time_zone_select( "user", 'time_zone', ActiveSupport::TimeZone.us_zones, default: "Pacific Time (US & Canada)")
      #
      #   time_zone_select( "user", 'time_zone', [ ActiveSupport::TimeZone['Alaska'], ActiveSupport::TimeZone['Hawaii'] ])
      #
      #   time_zone_select( "user", 'time_zone', /Australia/)
      #
      #   time_zone_select( "user", "time_zone", ActiveSupport::TimeZone.all.sort, model: ActiveSupport::TimeZone)
      def time_zone_select(object, method, priority_zones = nil, options = {}, html_options = {})
        Tags::TimeZoneSelect.new(object, method, self, priority_zones, options, html_options).render
      end

      # Accepts a container (hash, array, enumerable, your type) and returns a string of option tags. Given a container
      # where the elements respond to first and last (such as a two-element array), the "lasts" serve as option values and
      # the "firsts" as option text. Hashes are turned into this form automatically, so the keys become "firsts" and values
      # become lasts. If +selected+ is specified, the matching "last" or element will get the selected option-tag. +selected+
      # may also be an array of values to be selected when using a multiple select.
      #
      #   options_for_select([["Dollar", "$"], ["Kroner", "DKK"]])
      #   # => <option value="$">Dollar</option>
      #   # => <option value="DKK">Kroner</option>
      #
      #   options_for_select([ "VISA", "MasterCard" ], "MasterCard")
      #   # => <option>VISA</option>
      #   # => <option selected="selected">MasterCard</option>
      #
      #   options_for_select({ "Basic" => "$20", "Plus" => "$40" }, "$40")
      #   # => <option value="$20">Basic</option>
      #   # => <option value="$40" selected="selected">Plus</option>
      #
      #   options_for_select([ "VISA", "MasterCard", "Discover" ], ["VISA", "Discover"])
      #   # => <option selected="selected">VISA</option>
      #   # => <option>MasterCard</option>
      #   # => <option selected="selected">Discover</option>
      #
      # You can optionally provide html attributes as the last element of the array.
      #
      #   options_for_select([ "Denmark", ["USA", {class: 'bold'}], "Sweden" ], ["USA", "Sweden"])
      #   # => <option value="Denmark">Denmark</option>
      #   # => <option value="USA" class="bold" selected="selected">USA</option>
      #   # => <option value="Sweden" selected="selected">Sweden</option>
      #
      #   options_for_select([["Dollar", "$", {class: "bold"}], ["Kroner", "DKK", {onclick: "alert('HI');"}]])
      #   # => <option value="$" class="bold">Dollar</option>
      #   # => <option value="DKK" onclick="alert('HI');">Kroner</option>
      #
      # If you wish to specify disabled option tags, set +selected+ to be a hash, with <tt>:disabled</tt> being either a value
      # or array of values to be disabled. In this case, you can use <tt>:selected</tt> to specify selected option tags.
      #
      #   options_for_select(["Free", "Basic", "Advanced", "Super Platinum"], disabled: "Super Platinum")
      #   # => <option value="Free">Free</option>
      #   # => <option value="Basic">Basic</option>
      #   # => <option value="Advanced">Advanced</option>
      #   # => <option value="Super Platinum" disabled="disabled">Super Platinum</option>
      #
      #   options_for_select(["Free", "Basic", "Advanced", "Super Platinum"], disabled: ["Advanced", "Super Platinum"])
      #   # => <option value="Free">Free</option>
      #   # => <option value="Basic">Basic</option>
      #   # => <option value="Advanced" disabled="disabled">Advanced</option>
      #   # => <option value="Super Platinum" disabled="disabled">Super Platinum</option>
      #
      #   options_for_select(["Free", "Basic", "Advanced", "Super Platinum"], selected: "Free", disabled: "Super Platinum")
      #   # => <option value="Free" selected="selected">Free</option>
      #   # => <option value="Basic">Basic</option>
      #   # => <option value="Advanced">Advanced</option>
      #   # => <option value="Super Platinum" disabled="disabled">Super Platinum</option>
      #
      # NOTE: Only the option tags are returned, you have to wrap this call in a regular HTML select tag.
      def options_for_select(container, selected = nil)
        return container if String === container

        selected, disabled = extract_selected_and_disabled(selected).map do |r|
          Array(r).map { |item| item.to_s }
        end

        container.map do |element|
          html_attributes = option_html_attributes(element)
          text, value = option_text_and_value(element).map { |item| item.to_s }

          html_attributes[:selected] = 'selected' if option_value_selected?(value, selected)
          html_attributes[:disabled] = 'disabled' if disabled && option_value_selected?(value, disabled)
          html_attributes[:value] = value

          content_tag_string(:option, text, html_attributes)
        end.join("\n").html_safe
      end

      # Returns a string of option tags that have been compiled by iterating over the +collection+ and assigning
      # the result of a call to the +value_method+ as the option value and the +text_method+ as the option text.
      #
      #   options_from_collection_for_select(@people, 'id', 'name')
      #   # => <option value="#{person.id}">#{person.name}</option>
      #
      # This is more often than not used inside a #select_tag like this example:
      #
      #   select_tag 'person', options_from_collection_for_select(@people, 'id', 'name')
      #
      # If +selected+ is specified as a value or array of values, the element(s) returning a match on +value_method+
      # will be selected option tag(s).
      #
      # If +selected+ is specified as a Proc, those members of the collection that return true for the anonymous
      # function are the selected values.
      #
      # +selected+ can also be a hash, specifying both <tt>:selected</tt> and/or <tt>:disabled</tt> values as required.
      #
      # Be sure to specify the same class as the +value_method+ when specifying selected or disabled options.
      # Failure to do this will produce undesired results. Example:
      #   options_from_collection_for_select(@people, 'id', 'name', '1')
      # Will not select a person with the id of 1 because 1 (an Integer) is not the same as '1' (a string)
      #   options_from_collection_for_select(@people, 'id', 'name', 1)
      # should produce the desired results.
      def options_from_collection_for_select(collection, value_method, text_method, selected = nil)
        options = collection.map do |element|
          [value_for_collection(element, text_method), value_for_collection(element, value_method)]
        end
        selected, disabled = extract_selected_and_disabled(selected)
        select_deselect = {
          :selected => extract_values_from_collection(collection, value_method, selected),
          :disabled => extract_values_from_collection(collection, value_method, disabled)
        }

        options_for_select(options, select_deselect)
      end

      # Returns a string of <tt><option></tt> tags, like <tt>options_from_collection_for_select</tt>, but
      # groups them by <tt><optgroup></tt> tags based on the object relationships of the arguments.
      #
      # Parameters:
      # * +collection+ - An array of objects representing the <tt><optgroup></tt> tags.
      # * +group_method+ - The name of a method which, when called on a member of +collection+, returns an
      #   array of child objects representing the <tt><option></tt> tags.
      # * group_label_method+ - The name of a method which, when called on a member of +collection+, returns a
      #   string to be used as the +label+ attribute for its <tt><optgroup></tt> tag.
      # * +option_key_method+ - The name of a method which, when called on a child object of a member of
      #   +collection+, returns a value to be used as the +value+ attribute for its <tt><option></tt> tag.
      # * +option_value_method+ - The name of a method which, when called on a child object of a member of
      #   +collection+, returns a value to be used as the contents of its <tt><option></tt> tag.
      # * +selected_key+ - A value equal to the +value+ attribute for one of the <tt><option></tt> tags,
      #   which will have the +selected+ attribute set. Corresponds to the return value of one of the calls
      #   to +option_key_method+. If +nil+, no selection is made. Can also be a hash if disabled values are
      #   to be specified.
      #
      # Example object structure for use with this method:
      #
      #   class Continent < ActiveRecord::Base
      #     has_many :countries
      #     # attribs: id, name
      #   end
      #
      #   class Country < ActiveRecord::Base
      #     belongs_to :continent
      #     # attribs: id, name, continent_id
      #   end
      #
      # Sample usage:
      #   option_groups_from_collection_for_select(@continents, :countries, :name, :id, :name, 3)
      #
      # Possible output:
      #   <optgroup label="Africa">
      #     <option value="1">Egypt</option>
      #     <option value="4">Rwanda</option>
      #     ...
      #   </optgroup>
      #   <optgroup label="Asia">
      #     <option value="3" selected="selected">China</option>
      #     <option value="12">India</option>
      #     <option value="5">Japan</option>
      #     ...
      #   </optgroup>
      #
      # <b>Note:</b> Only the <tt><optgroup></tt> and <tt><option></tt> tags are returned, so you still have to
      # wrap the output in an appropriate <tt><select></tt> tag.
      def option_groups_from_collection_for_select(collection, group_method, group_label_method, option_key_method, option_value_method, selected_key = nil)
        collection.map do |group|
          option_tags = options_from_collection_for_select(
            group.send(group_method), option_key_method, option_value_method, selected_key)

          content_tag(:optgroup, option_tags, :label => group.send(group_label_method))
        end.join.html_safe
      end

      # Returns a string of <tt><option></tt> tags, like <tt>options_for_select</tt>, but
      # wraps them with <tt><optgroup></tt> tags.
      #
      # Parameters:
      # * +grouped_options+ - Accepts a nested array or hash of strings. The first value serves as the
      #   <tt><optgroup></tt> label while the second value must be an array of options. The second value can be a
      #   nested array of text-value pairs. See <tt>options_for_select</tt> for more info.
      #    Ex. ["North America",[["United States","US"],["Canada","CA"]]]
      # * +selected_key+ - A value equal to the +value+ attribute for one of the <tt><option></tt> tags,
      #   which will have the +selected+ attribute set. Note: It is possible for this value to match multiple options
      #   as you might have the same option in multiple groups. Each will then get <tt>selected="selected"</tt>.
      #
      # Options:
      # * <tt>:prompt</tt> - set to true or a prompt string. When the select element doesn't have a value yet, this
      #   prepends an option with a generic prompt - "Please select" - or the given prompt string.
      # * <tt>:divider</tt> - the divider for the options groups.
      #
      #   grouped_options = [
      #    ['North America',
      #      [['United States','US'],'Canada']],
      #    ['Europe',
      #      ['Denmark','Germany','France']]
      #   ]
      #   grouped_options_for_select(grouped_options)
      #
      #   grouped_options = {
      #     'North America' => [['United States','US'], 'Canada'],
      #     'Europe' => ['Denmark','Germany','France']
      #   }
      #   grouped_options_for_select(grouped_options)
      #
      # Possible output:
      #   <optgroup label="North America">
      #     <option value="US">United States</option>
      #     <option value="Canada">Canada</option>
      #   </optgroup>
      #   <optgroup label="Europe">
      #     <option value="Denmark">Denmark</option>
      #     <option value="Germany">Germany</option>
      #     <option value="France">France</option>
      #   </optgroup>
      #
      #   grouped_options = [
      #     [['United States','US'], 'Canada'],
      #     ['Denmark','Germany','France']
      #   ]
      #   grouped_options_for_select(grouped_options, nil, divider: '---------')
      #
      # Possible output:
      #   <optgroup label="---------">
      #     <option value="US">United States</option>
      #     <option value="Canada">Canada</option>
      #   </optgroup>
      #   <optgroup label="---------">
      #     <option value="Denmark">Denmark</option>
      #     <option value="Germany">Germany</option>
      #     <option value="France">France</option>
      #   </optgroup>
      #
      # <b>Note:</b> Only the <tt><optgroup></tt> and <tt><option></tt> tags are returned, so you still have to
      # wrap the output in an appropriate <tt><select></tt> tag.
      def grouped_options_for_select(grouped_options, selected_key = nil, options = {})
        if options.is_a?(Hash)
          prompt  = options[:prompt]
          divider = options[:divider]
        else
          prompt  = options
          options = {}
          message = "Passing the prompt to grouped_options_for_select as an argument is deprecated. " \
                    "Please use an options hash like `{ prompt: #{prompt.inspect} }`."
          ActiveSupport::Deprecation.warn message
        end

        body = "".html_safe

        if prompt
          body.safe_concat content_tag(:option, prompt_text(prompt), :value => "")
        end

        grouped_options.each do |container|
          if divider
            label = divider
          else
            label, container = container
          end
          body.safe_concat content_tag(:optgroup, options_for_select(container, selected_key), :label => label)
        end

        body
      end

      # Returns a string of option tags for pretty much any time zone in the
      # world. Supply a ActiveSupport::TimeZone name as +selected+ to have it
      # marked as the selected option tag. You can also supply an array of
      # ActiveSupport::TimeZone objects as +priority_zones+, so that they will
      # be listed above the rest of the (long) list. (You can use
      # ActiveSupport::TimeZone.us_zones as a convenience for obtaining a list
      # of the US time zones, or a Regexp to select the zones of your choice)
      #
      # The +selected+ parameter must be either +nil+, or a string that names
      # a ActiveSupport::TimeZone.
      #
      # By default, +model+ is the ActiveSupport::TimeZone constant (which can
      # be obtained in Active Record as a value object). The only requirement
      # is that the +model+ parameter be an object that responds to +all+, and
      # returns an array of objects that represent time zones.
      #
      # NOTE: Only the option tags are returned, you have to wrap this call in
      # a regular HTML select tag.
      def time_zone_options_for_select(selected = nil, priority_zones = nil, model = ::ActiveSupport::TimeZone)
        zone_options = "".html_safe

        zones = model.all
        convert_zones = lambda { |list| list.map { |z| [ z.to_s, z.name ] } }

        if priority_zones
          if priority_zones.is_a?(Regexp)
            priority_zones = zones.select { |z| z =~ priority_zones }
          end

          zone_options.safe_concat options_for_select(convert_zones[priority_zones], selected)
          zone_options.safe_concat content_tag(:option, '-------------', :value => '', :disabled => 'disabled')
          zone_options.safe_concat "\n"

          zones.reject! { |z| priority_zones.include?(z) }
        end

        zone_options.safe_concat options_for_select(convert_zones[zones], selected)
      end

      # Returns radio button tags for the collection of existing return values
      # of +method+ for +object+'s class. The value returned from calling
      # +method+ on the instance +object+ will be selected. If calling +method+
      # returns +nil+, no selection is made.
      #
      # The <tt>:value_method</tt> and <tt>:text_method</tt> parameters are
      # methods to be called on each member of +collection+. The return values
      # are used as the +value+ attribute and contents of each radio button tag,
      # respectively. They can also be any object that responds to +call+, such
      # as a +proc+, that will be called for each member of the +collection+ to
      # retrieve the value/text.
      #
      # Example object structure for use with this method:
      #   class Post < ActiveRecord::Base
      #     belongs_to :author
      #   end
      #   class Author < ActiveRecord::Base
      #     has_many :posts
      #     def name_with_initial
      #       "#{first_name.first}. #{last_name}"
      #     end
      #   end
      #
      # Sample usage (selecting the associated Author for an instance of Post, <tt>@post</tt>):
      #   collection_radio_buttons(:post, :author_id, Author.all, :id, :name_with_initial)
      #
      # If <tt>@post.author_id</tt> is already <tt>1</tt>, this would return:
      #   <input id="post_author_id_1" name="post[author_id]" type="radio" value="1" checked="checked" />
      #   <label for="post_author_id_1">D. Heinemeier Hansson</label>
      #   <input id="post_author_id_2" name="post[author_id]" type="radio" value="2" />
      #   <label for="post_author_id_2">D. Thomas</label>
      #   <input id="post_author_id_3" name="post[author_id]" type="radio" value="3" />
      #   <label for="post_author_id_3">M. Clark</label>
      #
      # It is also possible to customize the way the elements will be shown by
      # giving a block to the method:
      #   collection_radio_buttons(:post, :author_id, Author.all, :id, :name_with_initial) do |b|
      #     b.label { b.radio_button }
      #   end
      #
      # The argument passed to the block is a special kind of builder for this
      # collection, which has the ability to generate the label and radio button
      # for the current item in the collection, with proper text and value.
      # Using it, you can change the label and radio button display order or
      # even use the label as wrapper, as in the example above.
      #
      # The builder methods <tt>label</tt> and <tt>radio_button</tt> also accept
      # extra html options:
      #   collection_radio_buttons(:post, :author_id, Author.all, :id, :name_with_initial) do |b|
      #     b.label(class: "radio_button") { b.radio_button(class: "radio_button") }
      #   end
      #
      # There are also three special methods available: <tt>object</tt>, <tt>text</tt> and
      # <tt>value</tt>, which are the current item being rendered, its text and value methods,
      # respectively. You can use them like this:
      #   collection_radio_buttons(:post, :author_id, Author.all, :id, :name_with_initial) do |b|
      #      b.label(:"data-value" => b.value) { b.radio_button + b.text }
      #   end
      def collection_radio_buttons(object, method, collection, value_method, text_method, options = {}, html_options = {}, &block)
        Tags::CollectionRadioButtons.new(object, method, self, collection, value_method, text_method, options, html_options).render(&block)
      end

      # Returns check box tags for the collection of existing return values of
      # +method+ for +object+'s class. The value returned from calling +method+
      # on the instance +object+ will be selected. If calling +method+ returns
      # +nil+, no selection is made.
      #
      # The <tt>:value_method</tt> and <tt>:text_method</tt> parameters are
      # methods to be called on each member of +collection+. The return values
      # are used as the +value+ attribute and contents of each check box tag,
      # respectively. They can also be any object that responds to +call+, such
      # as a +proc+, that will be called for each member of the +collection+ to
      # retrieve the value/text.
      #
      # Example object structure for use with this method:
      #   class Post < ActiveRecord::Base
      #     has_and_belongs_to_many :author
      #   end
      #   class Author < ActiveRecord::Base
      #     has_and_belongs_to_many :posts
      #     def name_with_initial
      #       "#{first_name.first}. #{last_name}"
      #     end
      #   end
      #
      # Sample usage (selecting the associated Author for an instance of Post, <tt>@post</tt>):
      #   collection_check_boxes(:post, :author_ids, Author.all, :id, :name_with_initial)
      #
      # If <tt>@post.author_ids</tt> is already <tt>[1]</tt>, this would return:
      #   <input id="post_author_ids_1" name="post[author_ids][]" type="checkbox" value="1" checked="checked" />
      #   <label for="post_author_ids_1">D. Heinemeier Hansson</label>
      #   <input id="post_author_ids_2" name="post[author_ids][]" type="checkbox" value="2" />
      #   <label for="post_author_ids_2">D. Thomas</label>
      #   <input id="post_author_ids_3" name="post[author_ids][]" type="checkbox" value="3" />
      #   <label for="post_author_ids_3">M. Clark</label>
      #   <input name="post[author_ids][]" type="hidden" value="" />
      #
      # It is also possible to customize the way the elements will be shown by
      # giving a block to the method:
      #   collection_check_boxes(:post, :author_ids, Author.all, :id, :name_with_initial) do |b|
      #     b.label { b.check_box }
      #   end
      #
      # The argument passed to the block is a special kind of builder for this
      # collection, which has the ability to generate the label and check box
      # for the current item in the collection, with proper text and value.
      # Using it, you can change the label and check box display order or even
      # use the label as wrapper, as in the example above.
      #
      # The builder methods <tt>label</tt> and <tt>check_box</tt> also accept
      # extra html options:
      #   collection_check_boxes(:post, :author_ids, Author.all, :id, :name_with_initial) do |b|
      #     b.label(class: "check_box") { b.check_box(class: "check_box") }
      #   end
      #
      # There are also three special methods available: <tt>object</tt>, <tt>text</tt> and
      # <tt>value</tt>, which are the current item being rendered, its text and value methods,
      # respectively. You can use them like this:
      #   collection_check_boxes(:post, :author_ids, Author.all, :id, :name_with_initial) do |b|
      #      b.label(:"data-value" => b.value) { b.check_box + b.text }
      #   end
      def collection_check_boxes(object, method, collection, value_method, text_method, options = {}, html_options = {}, &block)
        Tags::CollectionCheckBoxes.new(object, method, self, collection, value_method, text_method, options, html_options).render(&block)
      end

      private
        def option_html_attributes(element)
          if Array === element
            element.select { |e| Hash === e }.reduce({}, :merge!)
          else
            {}
          end
        end

        def option_text_and_value(option)
          # Options are [text, value] pairs or strings used for both.
          if !option.is_a?(String) && option.respond_to?(:first) && option.respond_to?(:last)
            option = option.reject { |e| Hash === e } if Array === option
            [option.first, option.last]
          else
            [option, option]
          end
        end

        def option_value_selected?(value, selected)
          Array(selected).include? value
        end

        def extract_selected_and_disabled(selected)
          if selected.is_a?(Proc)
            [selected, nil]
          else
            selected = Array.wrap(selected)
            options = selected.extract_options!.symbolize_keys
            selected_items = options.fetch(:selected, selected)
            [selected_items, options[:disabled]]
          end
        end

        def extract_values_from_collection(collection, value_method, selected)
          if selected.is_a?(Proc)
            collection.map do |element|
              element.send(value_method) if selected.call(element)
            end.compact
          else
            selected
          end
        end

        def value_for_collection(item, value)
          value.respond_to?(:call) ? value.call(item) : item.send(value)
        end

        def prompt_text(prompt)
          prompt = prompt.kind_of?(String) ? prompt : I18n.translate('helpers.select.prompt', :default => 'Please select')
        end
    end

    class FormBuilder
      # Wraps ActionView::Helpers::FormOptionsHelper#select for form builders:
      #
      #   <%= form_for @post do |f| %>
      #     <%= f.select :person_id, Person.all.collect {|p| [ p.name, p.id ] }, { include_blank: true }) %>
      #     <%= f.submit %>
      #   <% end %>
      #
      # Please refer to the documentation of the base helper for details.
      def select(method, choices, options = {}, html_options = {})
        @template.select(@object_name, method, choices, objectify_options(options), @default_options.merge(html_options))
      end

      # Wraps ActionView::Helpers::FormOptionsHelper#collection_select for form builders:
      #
      #   <%= form_for @post do |f| %>
      #     <%= f.collection_select :person_id, Author.all, :id, :name_with_initial, prompt: true %>
      #     <%= f.submit %>
      #   <% end %>
      #
      # Please refer to the documentation of the base helper for details.
      def collection_select(method, collection, value_method, text_method, options = {}, html_options = {})
        @template.collection_select(@object_name, method, collection, value_method, text_method, objectify_options(options), @default_options.merge(html_options))
      end

      # Wraps ActionView::Helpers::FormOptionsHelper#grouped_collection_select for form builders:
      #
      #   <%= form_for @city do |f| %>
      #     <%= f.grouped_collection_select :country_id, :country_id, @continents, :countries, :name, :id, :name %>
      #     <%= f.submit %>
      #   <% end %>
      #
      # Please refer to the documentation of the base helper for details.
      def grouped_collection_select(method, collection, group_method, group_label_method, option_key_method, option_value_method, options = {}, html_options = {})
        @template.grouped_collection_select(@object_name, method, collection, group_method, group_label_method, option_key_method, option_value_method, objectify_options(options), @default_options.merge(html_options))
      end

      # Wraps ActionView::Helpers::FormOptionsHelper#time_zone_select for form builders:
      #
      #   <%= form_for @user do |f| %>
      #     <%= f.time_zone_select :time_zone, nil, include_blank: true %>
      #     <%= f.submit %>
      #   <% end %>
      #
      # Please refer to the documentation of the base helper for details.
      def time_zone_select(method, priority_zones = nil, options = {}, html_options = {})
        @template.time_zone_select(@object_name, method, priority_zones, objectify_options(options), @default_options.merge(html_options))
      end

<<<<<<< HEAD
      def collection_check_boxes(method, collection, value_method, text_method, options = {}, html_options = {}, &block)
        @template.collection_check_boxes(@object_name, method, collection, value_method, text_method, objectify_options(options), @default_options.merge(html_options), &block)
      end

      def collection_radio_buttons(method, collection, value_method, text_method, options = {}, html_options = {}, &block)
        @template.collection_radio_buttons(@object_name, method, collection, value_method, text_method, objectify_options(options), @default_options.merge(html_options), &block)
=======
      # Wraps ActionView::Helpers::FormOptionsHelper#collection_check_boxes for form builders:
      #
      #   <%= form_for @post do |f| %>
      #     <%= f.collection_check_boxes :author_ids, Author.all, :id, :name_with_initial %>
      #     <%= f.submit %>
      #   <% end %>
      #
      # Please refer to the documentation of the base helper for details.
      def collection_check_boxes(method, collection, value_method, text_method, options = {}, html_options = {})
        @template.collection_check_boxes(@object_name, method, collection, value_method, text_method, objectify_options(options), @default_options.merge(html_options))
      end

      # Wraps ActionView::Helpers::FormOptionsHelper#collection_radio_buttons for form builders:
      #
      #   <%= form_for @post do |f| %>
      #     <%= f.collection_radio_buttons :author_id, Author.all, :id, :name_with_initial %>
      #     <%= f.submit %>
      #   <% end %>
      #
      # Please refer to the documentation of the base helper for details.
      def collection_radio_buttons(method, collection, value_method, text_method, options = {}, html_options = {})
        @template.collection_radio_buttons(@object_name, method, collection, value_method, text_method, objectify_options(options), @default_options.merge(html_options))
>>>>>>> 43134615
      end
    end
  end
end<|MERGE_RESOLUTION|>--- conflicted
+++ resolved
@@ -804,14 +804,6 @@
         @template.time_zone_select(@object_name, method, priority_zones, objectify_options(options), @default_options.merge(html_options))
       end
 
-<<<<<<< HEAD
-      def collection_check_boxes(method, collection, value_method, text_method, options = {}, html_options = {}, &block)
-        @template.collection_check_boxes(@object_name, method, collection, value_method, text_method, objectify_options(options), @default_options.merge(html_options), &block)
-      end
-
-      def collection_radio_buttons(method, collection, value_method, text_method, options = {}, html_options = {}, &block)
-        @template.collection_radio_buttons(@object_name, method, collection, value_method, text_method, objectify_options(options), @default_options.merge(html_options), &block)
-=======
       # Wraps ActionView::Helpers::FormOptionsHelper#collection_check_boxes for form builders:
       #
       #   <%= form_for @post do |f| %>
@@ -820,8 +812,8 @@
       #   <% end %>
       #
       # Please refer to the documentation of the base helper for details.
-      def collection_check_boxes(method, collection, value_method, text_method, options = {}, html_options = {})
-        @template.collection_check_boxes(@object_name, method, collection, value_method, text_method, objectify_options(options), @default_options.merge(html_options))
+      def collection_check_boxes(method, collection, value_method, text_method, options = {}, html_options = {}, &block)
+        @template.collection_check_boxes(@object_name, method, collection, value_method, text_method, objectify_options(options), @default_options.merge(html_options), &block)
       end
 
       # Wraps ActionView::Helpers::FormOptionsHelper#collection_radio_buttons for form builders:
@@ -832,9 +824,8 @@
       #   <% end %>
       #
       # Please refer to the documentation of the base helper for details.
-      def collection_radio_buttons(method, collection, value_method, text_method, options = {}, html_options = {})
-        @template.collection_radio_buttons(@object_name, method, collection, value_method, text_method, objectify_options(options), @default_options.merge(html_options))
->>>>>>> 43134615
+      def collection_radio_buttons(method, collection, value_method, text_method, options = {}, html_options = {}, &block)
+        @template.collection_radio_buttons(@object_name, method, collection, value_method, text_method, objectify_options(options), @default_options.merge(html_options), &block)
       end
     end
   end
