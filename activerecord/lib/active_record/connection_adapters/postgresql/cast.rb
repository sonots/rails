--- conflicted
+++ resolved
@@ -144,11 +144,7 @@
 
           def quote_and_escape(value)
             case value
-<<<<<<< HEAD
-            when StringPool::NULL
-=======
-            when "NULL", Numeric
->>>>>>> df09ce96
+            when StringPool::NULL, Numeric
               value
             else
               "\"#{value.gsub(/"/,"\\\"")}\""
