--- conflicted
+++ resolved
@@ -1,4 +1,19 @@
-<<<<<<< HEAD
+*   Change `ActiveRecord::Relation#update` behavior so that it can
+    be called without passing ids of the records to be updated.
+
+    This change allows to update multiple records returned by
+    `ActiveRecord::Relation` with callbacks and validations.
+
+        # Before
+        # ArgumentError: wrong number of arguments (1 for 2)
+        Comment.where(group: 'expert').update(body: "Group of Rails Experts")
+
+        # After
+        # Comments with group expert updated with body "Group of Rails Experts"
+        Comment.where(group: 'expert').update(body: "Group of Rails Experts")
+
+    *Prathamesh Sonpatki*
+
 *   Fix `reaping_frequency` option when the value is a string.
 
     This usually happens when it is configured using `DATABASE_URL`.
@@ -101,23 +116,6 @@
     Closes #18161.
 
     *Daniel Fox*
-=======
-*   Change `ActiveRecord::Relation#update` behavior so that it can
-    be called without passing ids of the records to be updated.
-
-    This change allows to update multiple records returned by
-    `ActiveRecord::Relation` with callbacks and validations.
-
-        # Before
-        # ArgumentError: wrong number of arguments (1 for 2)
-        Comment.where(group: 'expert').update(body: "Group of Rails Experts")
-
-        # After
-        # Comments with group expert updated with body "Group of Rails Experts"
-        Comment.where(group: 'expert').update(body: "Group of Rails Experts")
-
-    *Prathamesh Sonpatki*
->>>>>>> 5ef713c5
 
 *   Introduce `force: :cascade` option for `create_table`. Using this option
     will recreate tables even if they have dependent objects (like foreign keys).
