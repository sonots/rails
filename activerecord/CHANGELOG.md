--- conflicted
+++ resolved
@@ -1,15 +1,13 @@
-<<<<<<< HEAD
-*   After a successful `reload`, `new_record?` is always false.
-
-    Fixes #12101.
-
-    *Matthew Draper*
-=======
 *   Fixed error in `reset_counters` when associations have `select` scope.
     (Call to `count` generates invalid SQL.)
 
     *Cade Truitt*
->>>>>>> c8e48f08
+
+*   After a successful `reload`, `new_record?` is always false.
+
+    Fixes #12101.
+
+    *Matthew Draper*
 
 *   PostgreSQL renaming table doesn't attempt to rename non existent sequences.
 
