--- conflicted
+++ resolved
@@ -1,19 +1,15 @@
-<<<<<<< HEAD
+*   Changed scoped blocks to be executed with `instance_eval`
+
+    Named scopes (i.e. using STI) were previously cached according to
+    base class so scoped queries made by classes with a common ancestor would
+    leak. Changed the way scope blocks were called so inheritance rules are
+    followed during the call and scopes are cached correctly.
+
+    Fixes #13466.
+
+    *Jefferson Lai*
+
 *   Change belongs_to touch to be consistent with timestamp updates
-=======
-*   Changed scoped blocks to be executed with `instance_eval`
-
-    Named scopes (i.e. using STI) were previously cached according to 
-    base class so scoped queries made by classes with a common ancestor would 
-    leak. Changed the way scope blocks were called so inheritance rules are 
-    followed during the call and scopes are cached correctly.
-
-    Fixes #13466.
-
-    *Jefferson Lai*
-
-*   Save `has_one` association even if the record doesn't changed.
->>>>>>> 9c3afdc3
 
     If a model is set up with a belongs_to: touch relatinoship the parent
     record will only be touched if the record was modified. This makes it
