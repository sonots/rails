--- conflicted
+++ resolved
@@ -918,7 +918,6 @@
     assert post.save
     assert_equal post.author_id, author2.id
   end
-<<<<<<< HEAD
 
   test 'dangerous association name raises ArgumentError' do
     [:errors, 'errors', :save, 'save'].each do |name|
@@ -934,7 +933,7 @@
     record = Record.create!
     Column.create! record: record
     assert_equal 1, Column.count
-=======
+  end
 end
 
 class BelongsToWithForeignKeyTest < ActiveRecord::TestCase
@@ -970,6 +969,5 @@
     author = Author.create! id: 1, name: "Author", author_address_id: address.id
 
     author.destroy!
->>>>>>> 87d1aba3
   end
 end