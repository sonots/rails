require "cases/helper"
require "models/developer"
require "models/computer"
require "models/project"
require "models/company"
require "models/course"
require "models/customer"
require "models/order"
require "models/categorization"
require "models/category"
require "models/post"
require "models/author"
require "models/tag"
require "models/tagging"
require "models/parrot"
require "models/person"
require "models/pirate"
require "models/professor"
require "models/treasure"
require "models/price_estimate"
require "models/club"
require "models/user"
require "models/member"
require "models/membership"
require "models/sponsor"
require "models/country"
require "models/treaty"
require "models/vertex"
require "models/publisher"
require "models/publisher/article"
require "models/publisher/magazine"
require "active_support/core_ext/string/conversions"

class ProjectWithAfterCreateHook < ActiveRecord::Base
  self.table_name = "projects"
  has_and_belongs_to_many :developers,
    class_name: "DeveloperForProjectWithAfterCreateHook",
    join_table: "developers_projects",
    foreign_key: "project_id",
    association_foreign_key: "developer_id"

  after_create :add_david

  def add_david
    david = DeveloperForProjectWithAfterCreateHook.find_by_name("David")
    david.projects << self
  end
end

class DeveloperForProjectWithAfterCreateHook < ActiveRecord::Base
  self.table_name = "developers"
  has_and_belongs_to_many :projects,
    class_name: "ProjectWithAfterCreateHook",
    join_table: "developers_projects",
    association_foreign_key: "project_id",
    foreign_key: "developer_id"
end

class ProjectWithSymbolsForKeys < ActiveRecord::Base
  self.table_name = "projects"
  has_and_belongs_to_many :developers,
    class_name: "DeveloperWithSymbolsForKeys",
    join_table: :developers_projects,
    foreign_key: :project_id,
    association_foreign_key: "developer_id"
end

class DeveloperWithSymbolsForKeys < ActiveRecord::Base
  self.table_name = "developers"
  has_and_belongs_to_many :projects,
    class_name: "ProjectWithSymbolsForKeys",
    join_table: :developers_projects,
    association_foreign_key: :project_id,
    foreign_key: "developer_id"
end

class SubDeveloper < Developer
  self.table_name = "developers"
  has_and_belongs_to_many :special_projects,
    join_table: "developers_projects",
    foreign_key: "project_id",
    association_foreign_key: "developer_id"
end

class DeveloperWithSymbolClassName < Developer
  has_and_belongs_to_many :projects, class_name: :ProjectWithSymbolsForKeys
end

class DeveloperWithConstantClassName < Developer
  has_and_belongs_to_many :projects, class_name: ProjectWithSymbolsForKeys
end

class DeveloperWithExtendOption < Developer
  module NamedExtension
    def category
      "sns"
    end
  end

  has_and_belongs_to_many :projects, extend: NamedExtension
end

class ProjectUnscopingDavidDefaultScope < ActiveRecord::Base
  self.table_name = "projects"
  has_and_belongs_to_many :developers, -> { unscope(where: "name") },
    class_name: "LazyBlockDeveloperCalledDavid",
    join_table: "developers_projects",
    foreign_key: "project_id",
    association_foreign_key: "developer_id"
end

class HasAndBelongsToManyAssociationsTest < ActiveRecord::TestCase
  fixtures :accounts, :companies, :categories, :posts, :categories_posts, :developers, :projects, :developers_projects,
           :parrots, :pirates, :parrots_pirates, :treasures, :price_estimates, :tags, :taggings, :computers

  def setup_data_for_habtm_case
    ActiveRecord::Base.connection.execute("delete from countries_treaties")

    country = Country.new(name: "India")
    country.country_id = "c1"
    country.save!

    treaty = Treaty.new(name: "peace")
    treaty.treaty_id = "t1"
    country.treaties << treaty
  end

  def test_marshal_dump
    post = posts :welcome
    preloaded = Post.includes(:categories).find post.id
    assert_equal preloaded, Marshal.load(Marshal.dump(preloaded))
  end

  def test_should_property_quote_string_primary_keys
    setup_data_for_habtm_case

    con = ActiveRecord::Base.connection
    sql = "select * from countries_treaties"
    record = con.select_rows(sql).last
    assert_equal "c1", record[0]
    assert_equal "t1", record[1]
  end

  def test_proper_usage_of_primary_keys_and_join_table
    setup_data_for_habtm_case

    assert_equal "country_id", Country.primary_key
    assert_equal "treaty_id", Treaty.primary_key

    country = Country.first
    assert_equal 1, country.treaties.count
  end

  def test_join_table_composite_primary_key_should_not_warn
    country = Country.new(name: "India")
    country.country_id = "c1"
    country.save!

    treaty = Treaty.new(name: "peace")
    treaty.treaty_id = "t1"
    warning = capture(:stderr) do
      country.treaties << treaty
    end
    assert_no_match(/WARNING: Active Record does not support composite primary key\./, warning)
  end

  def test_has_and_belongs_to_many
    david = Developer.find(1)

    assert !david.projects.empty?
    assert_equal 2, david.projects.size

    active_record = Project.find(1)
    assert !active_record.developers.empty?
    assert_equal 3, active_record.developers.size
    assert_includes active_record.developers, david
  end

  def test_adding_single
    jamis = Developer.find(2)
    jamis.projects.reload # causing the collection to load
    action_controller = Project.find(2)
    assert_equal 1, jamis.projects.size
    assert_equal 1, action_controller.developers.size

    jamis.projects << action_controller

    assert_equal 2, jamis.projects.size
    assert_equal 2, jamis.projects.reload.size
    assert_equal 2, action_controller.developers.reload.size
  end

  def test_adding_type_mismatch
    jamis = Developer.find(2)
    assert_raise(ActiveRecord::AssociationTypeMismatch) { jamis.projects << nil }
    assert_raise(ActiveRecord::AssociationTypeMismatch) { jamis.projects << 1 }
  end

  def test_adding_from_the_project
    jamis = Developer.find(2)
    action_controller = Project.find(2)
    action_controller.developers.reload
    assert_equal 1, jamis.projects.size
    assert_equal 1, action_controller.developers.size

    action_controller.developers << jamis

    assert_equal 2, jamis.projects.reload.size
    assert_equal 2, action_controller.developers.size
    assert_equal 2, action_controller.developers.reload.size
  end

  def test_adding_from_the_project_fixed_timestamp
    jamis = Developer.find(2)
    action_controller = Project.find(2)
    action_controller.developers.reload
    assert_equal 1, jamis.projects.size
    assert_equal 1, action_controller.developers.size
    updated_at = jamis.updated_at

    action_controller.developers << jamis

    assert_equal updated_at, jamis.updated_at
    assert_equal 2, jamis.projects.reload.size
    assert_equal 2, action_controller.developers.size
    assert_equal 2, action_controller.developers.reload.size
  end

  def test_adding_multiple
    aredridel = Developer.new("name" => "Aredridel")
    aredridel.save
    aredridel.projects.reload
    aredridel.projects.push(Project.find(1), Project.find(2))
    assert_equal 2, aredridel.projects.size
    assert_equal 2, aredridel.projects.reload.size
  end

  def test_adding_a_collection
    aredridel = Developer.new("name" => "Aredridel")
    aredridel.save
    aredridel.projects.reload
    aredridel.projects.concat([Project.find(1), Project.find(2)])
    assert_equal 2, aredridel.projects.size
    assert_equal 2, aredridel.projects.reload.size
  end

  def test_habtm_adding_before_save
    no_of_devels = Developer.count
    no_of_projects = Project.count
    aredridel = Developer.new("name" => "Aredridel")
    aredridel.projects.concat([Project.find(1), p = Project.new("name" => "Projekt")])
    assert !aredridel.persisted?
    assert !p.persisted?
    assert aredridel.save
    assert aredridel.persisted?
    assert_equal no_of_devels+1, Developer.count
    assert_equal no_of_projects+1, Project.count
    assert_equal 2, aredridel.projects.size
    assert_equal 2, aredridel.projects.reload.size
  end

  def test_habtm_saving_multiple_relationships
    new_project = Project.new("name" => "Grimetime")
    amount_of_developers = 4
    developers = (0...amount_of_developers).collect { |i| Developer.create(name: "JME #{i}") }.reverse

    new_project.developer_ids = [developers[0].id, developers[1].id]
    new_project.developers_with_callback_ids = [developers[2].id, developers[3].id]
    assert new_project.save

    new_project.reload
    assert_equal amount_of_developers, new_project.developers.size
    assert_equal developers, new_project.developers
  end

  def test_habtm_distinct_order_preserved
    assert_equal developers(:poor_jamis, :jamis, :david), projects(:active_record).non_unique_developers
    assert_equal developers(:poor_jamis, :jamis, :david), projects(:active_record).developers
  end

  def test_habtm_collection_size_from_build
    devel = Developer.create("name" => "Fred Wu")
    devel.projects << Project.create("name" => "Grimetime")
    devel.projects.build

    assert_equal 2, devel.projects.size
  end

  def test_habtm_collection_size_from_params
    devel = Developer.new(
      projects_attributes: {
        "0" => {}
      })

    assert_equal 1, devel.projects.size
  end

  def test_build
    devel = Developer.find(1)
    proj = assert_no_queries(ignore_none: false) { devel.projects.build("name" => "Projekt") }
    assert !devel.projects.loaded?

    assert_equal devel.projects.last, proj
    assert devel.projects.loaded?

    assert !proj.persisted?
    devel.save
    assert proj.persisted?
    assert_equal devel.projects.last, proj
    assert_equal Developer.find(1).projects.sort_by(&:id).last, proj  # prove join table is updated
  end

  def test_new_aliased_to_build
    devel = Developer.find(1)
    proj = assert_no_queries(ignore_none: false) { devel.projects.new("name" => "Projekt") }
    assert !devel.projects.loaded?

    assert_equal devel.projects.last, proj
    assert devel.projects.loaded?

    assert !proj.persisted?
    devel.save
    assert proj.persisted?
    assert_equal devel.projects.last, proj
    assert_equal Developer.find(1).projects.sort_by(&:id).last, proj  # prove join table is updated
  end

  def test_build_by_new_record
    devel = Developer.new(name: "Marcel", salary: 75000)
    devel.projects.build(name: "Make bed")
    proj2 = devel.projects.build(name: "Lie in it")
    assert_equal devel.projects.last, proj2
    assert !proj2.persisted?
    devel.save
    assert devel.persisted?
    assert proj2.persisted?
    assert_equal devel.projects.last, proj2
    assert_equal Developer.find_by_name("Marcel").projects.last, proj2  # prove join table is updated
  end

  def test_create
    devel = Developer.find(1)
    proj = devel.projects.create("name" => "Projekt")
    assert !devel.projects.loaded?

    assert_equal devel.projects.last, proj
    assert !devel.projects.loaded?

    assert proj.persisted?
    assert_equal Developer.find(1).projects.sort_by(&:id).last, proj  # prove join table is updated
  end

  def test_create_by_new_record
    devel = Developer.new(name: "Marcel", salary: 75000)
    devel.projects.build(name: "Make bed")
    proj2 = devel.projects.build(name: "Lie in it")
    assert_equal devel.projects.last, proj2
    assert !proj2.persisted?
    devel.save
    assert devel.persisted?
    assert proj2.persisted?
    assert_equal devel.projects.last, proj2
    assert_equal Developer.find_by_name("Marcel").projects.last, proj2  # prove join table is updated
  end

  def test_creation_respects_hash_condition
    # in Oracle '' is saved as null therefore need to save ' ' in not null column
    post = categories(:general).post_with_conditions.build(body: " ")

    assert        post.save
    assert_equal  "Yet Another Testing Title", post.title

    # in Oracle '' is saved as null therefore need to save ' ' in not null column
    another_post = categories(:general).post_with_conditions.create(body: " ")

    assert        another_post.persisted?
    assert_equal  "Yet Another Testing Title", another_post.title
  end

  def test_distinct_after_the_fact
    dev = developers(:jamis)
    dev.projects << projects(:active_record)
    dev.projects << projects(:active_record)

    assert_equal 3, dev.projects.size
    assert_equal 1, dev.projects.distinct.size
  end

  def test_distinct_before_the_fact
    projects(:active_record).developers << developers(:jamis)
    projects(:active_record).developers << developers(:david)
    assert_equal 3, projects(:active_record, :reload).developers.size
  end

  def test_distinct_option_prevents_duplicate_push
    project = projects(:active_record)
    project.developers << developers(:jamis)
    project.developers << developers(:david)
    assert_equal 3, project.developers.size

    project.developers << developers(:david)
    project.developers << developers(:jamis)
    assert_equal 3, project.developers.size
  end

  def test_distinct_when_association_already_loaded
    project = projects(:active_record)
    project.developers << [ developers(:jamis), developers(:david), developers(:jamis), developers(:david) ]
    assert_equal 3, Project.includes(:developers).find(project.id).developers.size
  end

  def test_deleting
    david = Developer.find(1)
    active_record = Project.find(1)
    david.projects.reload
    assert_equal 2, david.projects.size
    assert_equal 3, active_record.developers.size

    david.projects.delete(active_record)

    assert_equal 1, david.projects.size
    assert_equal 1, david.projects.reload.size
    assert_equal 2, active_record.developers.reload.size
  end

  def test_deleting_array
    david = Developer.find(1)
    david.projects.reload
    david.projects.delete(Project.all.to_a)
    assert_equal 0, david.projects.size
    assert_equal 0, david.projects.reload.size
  end

  def test_deleting_all
    david = Developer.find(1)
    david.projects.reload
    david.projects.clear
    assert_equal 0, david.projects.size
    assert_equal 0, david.projects.reload.size
  end

  def test_removing_associations_on_destroy
    david = DeveloperWithBeforeDestroyRaise.find(1)
    assert !david.projects.empty?
    david.destroy
    assert david.projects.empty?
    assert DeveloperWithBeforeDestroyRaise.connection.select_all("SELECT * FROM developers_projects WHERE developer_id = 1").empty?
  end

  def test_destroying
    david = Developer.find(1)
    project = Project.find(1)
    david.projects.reload
    assert_equal 2, david.projects.size
    assert_equal 3, project.developers.size

    assert_no_difference "Project.count" do
      david.projects.destroy(project)
    end

    join_records = Developer.connection.select_all("SELECT * FROM developers_projects WHERE developer_id = #{david.id} AND project_id = #{project.id}")
    assert join_records.empty?

    assert_equal 1, david.reload.projects.size
    assert_equal 1, david.projects.reload.size
  end

  def test_destroying_many
    david = Developer.find(1)
    david.projects.reload
    projects = Project.all.to_a

    assert_no_difference "Project.count" do
      david.projects.destroy(*projects)
    end

    join_records = Developer.connection.select_all("SELECT * FROM developers_projects WHERE developer_id = #{david.id}")
    assert join_records.empty?

    assert_equal 0, david.reload.projects.size
    assert_equal 0, david.projects.reload.size
  end

  def test_destroy_all
    david = Developer.find(1)
    david.projects.reload
    assert !david.projects.empty?

    assert_no_difference "Project.count" do
      david.projects.destroy_all
    end

    join_records = Developer.connection.select_all("SELECT * FROM developers_projects WHERE developer_id = #{david.id}")
    assert join_records.empty?

    assert david.projects.empty?
    assert david.projects.reload.empty?
  end

  def test_destroy_associations_destroys_multiple_associations
    george = parrots(:george)
    assert !george.pirates.empty?
    assert !george.treasures.empty?

    assert_no_difference "Pirate.count" do
      assert_no_difference "Treasure.count" do
        george.destroy_associations
      end
    end

    join_records = Parrot.connection.select_all("SELECT * FROM parrots_pirates WHERE parrot_id = #{george.id}")
    assert join_records.empty?
    assert george.pirates.reload.empty?

    join_records = Parrot.connection.select_all("SELECT * FROM parrots_treasures WHERE parrot_id = #{george.id}")
    assert join_records.empty?
    assert george.treasures.reload.empty?
  end

  def test_associations_with_conditions
    assert_equal 3, projects(:active_record).developers.size
    assert_equal 1, projects(:active_record).developers_named_david.size
    assert_equal 1, projects(:active_record).developers_named_david_with_hash_conditions.size

    assert_equal developers(:david), projects(:active_record).developers_named_david.find(developers(:david).id)
    assert_equal developers(:david), projects(:active_record).developers_named_david_with_hash_conditions.find(developers(:david).id)
    assert_equal developers(:david), projects(:active_record).salaried_developers.find(developers(:david).id)

    projects(:active_record).developers_named_david.clear
    assert_equal 2, projects(:active_record, :reload).developers.size
  end

  def test_find_in_association
    # Using sql
    assert_equal developers(:david), projects(:active_record).developers.find(developers(:david).id), "SQL find"

    # Using ruby
    active_record = projects(:active_record)
    active_record.developers.reload
    assert_equal developers(:david), active_record.developers.find(developers(:david).id), "Ruby find"
  end

  def test_include_uses_array_include_after_loaded
    project = projects(:active_record)
    project.developers.load_target

    developer = project.developers.first

    assert_no_queries(ignore_none: false) do
      assert project.developers.loaded?
      assert_includes project.developers, developer
    end
  end

  def test_include_checks_if_record_exists_if_target_not_loaded
    project = projects(:active_record)
    developer = project.developers.first

    project.reload
    assert ! project.developers.loaded?
    assert_queries(1) do
      assert_includes project.developers, developer
    end
    assert ! project.developers.loaded?
  end

  def test_include_returns_false_for_non_matching_record_to_verify_scoping
    project = projects(:active_record)
    developer = Developer.create name: "Bryan", salary: 50_000

    assert ! project.developers.loaded?
    assert ! project.developers.include?(developer)
  end

  def test_find_with_merged_options
    assert_equal 1, projects(:active_record).limited_developers.size
    assert_equal 1, projects(:active_record).limited_developers.to_a.size
    assert_equal 3, projects(:active_record).limited_developers.limit(nil).to_a.size
  end

  def test_dynamic_find_should_respect_association_order
    # Developers are ordered 'name DESC, id DESC'
    high_id_jamis = projects(:active_record).developers.create(name: "Jamis")

    assert_equal high_id_jamis, projects(:active_record).developers.merge(where: "name = 'Jamis'").first
    assert_equal high_id_jamis, projects(:active_record).developers.find_by_name("Jamis")
  end

  def test_find_should_append_to_association_order
    ordered_developers = projects(:active_record).developers.order("projects.id")
    assert_equal ["developers.name desc, developers.id desc", "projects.id"], ordered_developers.order_values
  end

  def test_dynamic_find_all_should_respect_readonly_access
    projects(:active_record).readonly_developers.each { |d| assert_raise(ActiveRecord::ReadOnlyRecord) { d.save!  } if d.valid? }
    projects(:active_record).readonly_developers.each(&:readonly?)
  end

  def test_new_with_values_in_collection
    jamis = DeveloperForProjectWithAfterCreateHook.find_by_name("Jamis")
    david = DeveloperForProjectWithAfterCreateHook.find_by_name("David")
    project = ProjectWithAfterCreateHook.new(name: "Cooking with Bertie")
    project.developers << jamis
    project.save!
    project.reload

    assert_includes project.developers, jamis
    assert_includes project.developers, david
  end

  def test_find_in_association_with_options
    developers = projects(:active_record).developers.to_a
    assert_equal 3, developers.size

    assert_equal developers(:poor_jamis), projects(:active_record).developers.where("salary < 10000").first
  end

  def test_association_with_extend_option
    eponine = DeveloperWithExtendOption.create(name: "Eponine")
    assert_equal "sns", eponine.projects.category
  end

  def test_replace_with_less
    david = developers(:david)
    david.projects = [projects(:action_controller)]
    assert david.save
    assert_equal 1, david.projects.length
  end

  def test_replace_with_new
    david = developers(:david)
    david.projects = [projects(:action_controller), Project.new("name" => "ActionWebSearch")]
    david.save
    assert_equal 2, david.projects.length
    assert_not_includes david.projects, projects(:active_record)
  end

  def test_replace_on_new_object
    new_developer = Developer.new("name" => "Matz")
    new_developer.projects = [projects(:action_controller), Project.new("name" => "ActionWebSearch")]
    new_developer.save
    assert_equal 2, new_developer.projects.length
  end

  def test_consider_type
    developer = Developer.first
    special_project = SpecialProject.create("name" => "Special Project")

    other_project = developer.projects.first
    developer.special_projects << special_project
    developer.reload

    assert_includes developer.projects, special_project
    assert_includes developer.special_projects, special_project
    assert_not_includes developer.special_projects, other_project
  end

  def test_symbol_join_table
    developer = Developer.first
    sp = developer.sym_special_projects.create("name" => "omg")
    developer.reload
    assert_includes developer.sym_special_projects, sp
  end

  def test_update_attributes_after_push_without_duplicate_join_table_rows
    developer = Developer.new("name" => "Kano")
    project = SpecialProject.create("name" => "Special Project")
    assert developer.save
    developer.projects << project
    developer.update_columns("name" => "Bruza")
    assert_equal 1, Developer.connection.select_value(<<-end_sql).to_i
      SELECT count(*) FROM developers_projects
      WHERE project_id = #{project.id}
      AND developer_id = #{developer.id}
    end_sql
  end

  def test_updating_attributes_on_non_rich_associations
    welcome = categories(:technology).posts.first
    welcome.title = "Something else"
    assert welcome.save!
  end

  def test_habtm_respects_select
    categories(:technology).select_testing_posts.reload.each do |o|
      assert_respond_to o, :correctness_marker
    end
    assert_respond_to categories(:technology).select_testing_posts.first, :correctness_marker
  end

  def test_habtm_selects_all_columns_by_default
    assert_equal Project.column_names.sort, developers(:david).projects.first.attributes.keys.sort
  end

  def test_habtm_respects_select_query_method
    assert_equal ["id"], developers(:david).projects.select(:id).first.attributes.keys
  end

  def test_join_table_alias
    # FIXME: `references` has no impact on the aliases generated for the join
    # query.  The fact that we pass `:developers_projects_join` to `references`
    # and that the SQL string contains `developers_projects_join` is merely a
    # coincidence.
    assert_equal(
      3,
      Developer.references(:developers_projects_join).merge(
        includes: { projects: :developers },
        where: "projects_developers_projects_join.joined_on IS NOT NULL"
      ).to_a.size
    )
  end

  def test_join_with_group
    # FIXME: `references` has no impact on the aliases generated for the join
    # query.  The fact that we pass `:developers_projects_join` to `references`
    # and that the SQL string contains `developers_projects_join` is merely a
    # coincidence.
    group = Developer.columns.inject([]) do |g, c|
      g << "developers.#{c.name}"
      g << "developers_projects_2.#{c.name}"
    end
    Project.columns.each { |c| group << "projects.#{c.name}" }

    assert_equal(
      3,
      Developer.references(:developers_projects_join).merge(
        includes: { projects: :developers }, where: "projects_developers_projects_join.joined_on IS NOT NULL",
        group: group.join(",")
      ).to_a.size
    )
  end

  def test_find_grouped
    all_posts_from_category1 = Post.all.merge!(where: "category_id = 1", joins: :categories).to_a
    grouped_posts_of_category1 = Post.all.merge!(where: "category_id = 1", group: "author_id", select: "count(posts.id) as posts_count", joins: :categories).to_a
    assert_equal 5, all_posts_from_category1.size
    assert_equal 2, grouped_posts_of_category1.size
  end

  def test_find_scoped_grouped
    assert_equal 5, categories(:general).posts_grouped_by_title.to_a.size
    assert_equal 1, categories(:technology).posts_grouped_by_title.to_a.size
  end

  def test_find_scoped_grouped_having
    assert_equal 2, projects(:active_record).well_payed_salary_groups.to_a.size
    assert projects(:active_record).well_payed_salary_groups.all? { |g| g.salary > 10000 }
  end

  def test_get_ids
    assert_equal projects(:active_record, :action_controller).map(&:id).sort, developers(:david).project_ids.sort
    assert_equal [projects(:active_record).id], developers(:jamis).project_ids
  end

  def test_get_ids_for_loaded_associations
    developer = developers(:david)
    developer.projects.reload
    assert_queries(0) do
      developer.project_ids
      developer.project_ids
    end
  end

  def test_get_ids_for_unloaded_associations_does_not_load_them
    developer = developers(:david)
    assert !developer.projects.loaded?
    assert_equal projects(:active_record, :action_controller).map(&:id).sort, developer.project_ids.sort
    assert !developer.projects.loaded?
  end

  def test_assign_ids
    developer = Developer.new("name" => "Joe")
    developer.project_ids = projects(:active_record, :action_controller).map(&:id)
    developer.save
    developer.reload
    assert_equal 2, developer.projects.length
    assert_equal [projects(:active_record), projects(:action_controller)].map(&:id).sort, developer.project_ids.sort
  end

  def test_assign_ids_ignoring_blanks
    developer = Developer.new("name" => "Joe")
    developer.project_ids = [projects(:active_record).id, nil, projects(:action_controller).id, ""]
    developer.save
    developer.reload
    assert_equal 2, developer.projects.length
    assert_equal [projects(:active_record), projects(:action_controller)].map(&:id).sort, developer.project_ids.sort
  end

  def test_scoped_find_on_through_association_doesnt_return_read_only_records
    tag = Post.find(1).tags.find_by_name("General")

    assert_nothing_raised do
      tag.save!
    end
  end

  def test_has_many_through_polymorphic_has_manys_works
    assert_equal [10, 20].to_set, pirates(:redbeard).treasure_estimates.map(&:price).to_set
  end

  def test_symbols_as_keys
    developer = DeveloperWithSymbolsForKeys.new(name: "David")
    project = ProjectWithSymbolsForKeys.new(name: "Rails Testing")
    project.developers << developer
    project.save!

    assert_equal 1, project.developers.size
    assert_equal 1, developer.projects.size
    assert_equal developer, project.developers.first
    assert_equal project, developer.projects.first
  end

  def test_dynamic_find_should_respect_association_include
    # SQL error in sort clause if :include is not included
    # due to Unknown column 'authors.id'
    assert Category.find(1).posts_with_authors_sorted_by_author_id.find_by_title("Welcome to the weblog")
  end

  def test_count
    david = Developer.find(1)
    assert_equal 2, david.projects.count
  end

  def test_association_proxy_transaction_method_starts_transaction_in_association_class
    assert_called(Post, :transaction) do
      Category.first.posts.transaction do
        # nothing
      end
    end
  end

  def test_caching_of_columns
    david = Developer.find(1)
    # clear cache possibly created by other tests
    david.projects.reset_column_information

    assert_queries(:any) { david.projects.columns }
    assert_no_queries { david.projects.columns }

    ## and again to verify that reset_column_information clears the cache correctly
    david.projects.reset_column_information

    assert_queries(:any) { david.projects.columns }
    assert_no_queries { david.projects.columns }
  end

  def test_attributes_are_being_set_when_initialized_from_habtm_association_with_where_clause
    new_developer = projects(:action_controller).developers.where(name: "Marcelo").build
    assert_equal new_developer.name, "Marcelo"
  end

  def test_attributes_are_being_set_when_initialized_from_habtm_association_with_multiple_where_clauses
    new_developer = projects(:action_controller).developers.where(name: "Marcelo").where(salary: 90_000).build
    assert_equal new_developer.name, "Marcelo"
    assert_equal new_developer.salary, 90_000
  end

  def test_include_method_in_has_and_belongs_to_many_association_should_return_true_for_instance_added_with_build
    project = Project.new
    developer = project.developers.build
    assert_includes project.developers, developer
  end

  def test_destruction_does_not_error_without_primary_key
    redbeard = pirates(:redbeard)
    george = parrots(:george)
    redbeard.parrots << george
    assert_equal 2, george.pirates.count
    Pirate.includes(:parrots).where(parrot: redbeard.parrot).find(redbeard.id).destroy
    assert_equal 1, george.pirates.count
    assert_equal [], Pirate.where(id: redbeard.id)
  end

  def test_has_and_belongs_to_many_associations_on_new_records_use_null_relations
    projects = Developer.new.projects
    assert_no_queries(ignore_none: false) do
      assert_equal [], projects
      assert_equal [], projects.where(title: "omg")
      assert_equal [], projects.pluck(:title)
      assert_equal 0, projects.count
    end
  end

  def test_association_with_validate_false_does_not_run_associated_validation_callbacks_on_create
    rich_person = RichPerson.new

    treasure = Treasure.new
    treasure.rich_people << rich_person
    treasure.valid?

    assert_equal 1, treasure.rich_people.size
    assert_nil rich_person.first_name, "should not run associated person validation on create when validate: false"
  end

  def test_association_with_validate_false_does_not_run_associated_validation_callbacks_on_update
    rich_person = RichPerson.create!
    person_first_name = rich_person.first_name
    assert_not_nil person_first_name

    treasure = Treasure.new
    treasure.rich_people << rich_person
    treasure.valid?

    assert_equal 1, treasure.rich_people.size
    assert_equal person_first_name, rich_person.first_name, "should not run associated person validation on update when validate: false"
  end

  def test_custom_join_table
    assert_equal "edges", Vertex.reflect_on_association(:sources).join_table
  end

  def test_has_and_belongs_to_many_in_a_namespaced_model_pointing_to_a_namespaced_model
    magazine = Publisher::Magazine.create
    article = Publisher::Article.create
    magazine.articles << article
    magazine.save

    assert_includes magazine.articles, article
  end

  def test_has_and_belongs_to_many_in_a_namespaced_model_pointing_to_a_non_namespaced_model
    article = Publisher::Article.create
    tag = Tag.create
    article.tags << tag
    article.save

    assert_includes article.tags, tag
  end

  def test_redefine_habtm
    child = SubDeveloper.new("name" => "Aredridel")
    child.special_projects << SpecialProject.new("name" => "Special Project")
    assert child.save, "child object should be saved"
  end

  def test_habtm_with_reflection_using_class_name_and_fixtures
    assert_not_nil Developer._reflections["shared_computers"]
    # Checking the fixture for named association is important here, because it's the only way
    # we've been able to reproduce this bug
    assert_not_nil File.read(File.expand_path("../../../fixtures/developers.yml", __FILE__)).index("shared_computers")
    assert_equal developers(:david).shared_computers.first, computers(:laptop)
  end

  def test_with_symbol_class_name
    assert_nothing_raised do
      developer = DeveloperWithSymbolClassName.new
      developer.projects
    end
  end

  def test_with_constant_class_name
    assert_nothing_raised do
      developer = DeveloperWithConstantClassName.new
      developer.projects
    end
  end

  def test_association_force_reload_with_only_true_is_deprecated
    developer = Developer.find(1)

    assert_deprecated { developer.projects(true) }
  end

  def test_alternate_database
    professor = Professor.create(name: "Plum")
    course = Course.create(name: "Forensics")
    assert_equal 0, professor.courses.count
    assert_nothing_raised do
      professor.courses << course
    end
    assert_equal 1, professor.courses.count
  end

  def test_habtm_scope_can_unscope
    project = ProjectUnscopingDavidDefaultScope.new
    project.save!

    developer = LazyBlockDeveloperCalledDavid.new(name: "Not David")
    developer.save!
    project.developers << developer

    projects = ProjectUnscopingDavidDefaultScope.includes(:developers).where(id: project.id)
    assert_equal 1, projects.first.developers.size
  end

  def test_preloaded_associations_size
    assert_equal Project.first.salaried_developers.size,
      Project.preload(:salaried_developers).first.salaried_developers.size

    assert_equal Project.includes(:salaried_developers).references(:salaried_developers).first.salaried_developers.size,
      Project.preload(:salaried_developers).first.salaried_developers.size

    # Nested HATBM
    first_project = Developer.first.projects.first
    preloaded_first_project =
      Developer.preload(projects: :salaried_developers).
        first.
        projects.
        detect { |p| p.id == first_project.id }

    assert preloaded_first_project.salaried_developers.loaded?, true
    assert_equal first_project.salaried_developers.size, preloaded_first_project.salaried_developers.size
  end

  def test_has_and_belongs_to_many_is_useable_with_belongs_to_required_by_default
    assert_difference "Project.first.developers_required_by_default.size", 1 do
      Project.first.developers_required_by_default.create!(name: "Sean", salary: 50000)
    end
  end

<<<<<<< HEAD
  def test_association_name_is_the_same_as_join_table_name
    user = User.create!
    assert_nothing_raised { user.jobs_pool.clear }
=======
  def test_has_and_belongs_to_many_while_partial_writes_false
    begin
      original_partial_writes = ActiveRecord::Base.partial_writes
      ActiveRecord::Base.partial_writes = false
      developer = Developer.new(name: "Mehmet Emin İNAÇ")
      developer.projects << Project.new(name: "Bounty")

      assert developer.save
    ensure
      ActiveRecord::Base.partial_writes = original_partial_writes
    end
>>>>>>> 9991f14f
  end
end<|MERGE_RESOLUTION|>--- conflicted
+++ resolved
@@ -1008,11 +1008,11 @@
     end
   end
 
-<<<<<<< HEAD
   def test_association_name_is_the_same_as_join_table_name
     user = User.create!
     assert_nothing_raised { user.jobs_pool.clear }
-=======
+  end
+
   def test_has_and_belongs_to_many_while_partial_writes_false
     begin
       original_partial_writes = ActiveRecord::Base.partial_writes
@@ -1024,6 +1024,5 @@
     ensure
       ActiveRecord::Base.partial_writes = original_partial_writes
     end
->>>>>>> 9991f14f
   end
 end