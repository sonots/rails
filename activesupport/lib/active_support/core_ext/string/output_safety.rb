--- conflicted
+++ resolved
@@ -7,12 +7,7 @@
     JSON_ESCAPE = { '&' => '\u0026', '>' => '\u003e', '<' => '\u003c', "\u2028" => '\u2028', "\u2029" => '\u2029' }
     HTML_ESCAPE_REGEXP = /[&"'><]/
     HTML_ESCAPE_ONCE_REGEXP = /["><']|&(?!([a-zA-Z]+|(#\d+));)/
-<<<<<<< HEAD
-    HTML_ESCAPE_REGEXP = /[&"'><]/
-    JSON_ESCAPE_REGEXP = /[&"><]/
-=======
     JSON_ESCAPE_REGEXP = /[\u2028\u2029&><]/u
->>>>>>> 49ed8a1a
 
     # A utility method for escaping HTML tag characters.
     # This method is also aliased as <tt>h</tt>.
