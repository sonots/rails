--- conflicted
+++ resolved
@@ -148,15 +148,8 @@
   #   Foo.new("Bar").name # raises NoMethodError: undefined method `name'
   #
   # The target method must be public, otherwise it will raise +NoMethodError+.
-<<<<<<< HEAD
-  #
   def delegate(*methods, to: nil, prefix: nil, allow_nil: nil)
     unless to
-=======
-  def delegate(*methods)
-    options = methods.pop
-    unless options.is_a?(Hash) && to = options[:to]
->>>>>>> 335fcc21
       raise ArgumentError, 'Delegation needs a target. Supply an options hash with a :to key as the last argument (e.g. delegate :hello, to: :greeter).'
     end
 
